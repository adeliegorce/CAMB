--- conflicted
+++ resolved
@@ -150,11 +150,7 @@
     implicit none
     public
 
-<<<<<<< HEAD
-    character(LEN=*), parameter :: version = 'Mar18'
-=======
     character(LEN=*), parameter :: version = 'Aug18'
->>>>>>> 9c9d6afe
 
     integer :: FeedbackLevel = 0 !if >0 print out useful information about the model
 
