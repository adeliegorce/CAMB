--- conflicted
+++ resolved
@@ -14,7 +14,7 @@
     !   halofit_bird: arXiv: 1109.4416
     !   halofit_takahashi: arXiv: 1208.2701
     !   halofit_mead: arXiv:1505.07833,1602.02154
-    
+
     ! Adapted for F90 and CAMB, AL March 2005
     !!BR09 Oct 09: generalized expressions for om(z) and ol(z) to include w
 
@@ -91,58 +91,12 @@
     real(dl) diff,xlogr1,xlogr2,rmid
     integer i
 
-<<<<<<< HEAD
-    !!BR09 putting neutrinos into the matter as well, not sure if this is correct, but at least one will get a consisent omk.
-    omm0 = CP%omegac+CP%omegab+CP%omegan
-    fnu = CP%omegan/omm0
-
-    CAMB_Pk%nonlin_ratio = 1
-
-    do itf = 1, CAMB_Pk%num_z
-
-
-        ! calculate nonlinear wavenumber (rknl), effective spectral index (rneff) and
-        ! curvature (rncur) of the power spectrum at the desired redshift, using method
-        ! described in Smith et al (2002).
-        a = 1/real(1+CAMB_Pk%Redshifts(itf),dl)
-        om_m = omega_m(a, omm0, CP%omegav, CP%DarkEnergy%w_lam, CP%DarkEnergy%wa_ppf)
-        om_v = omega_v(a, omm0, CP%omegav, CP%DarkEnergy%w_lam, CP%DarkEnergy%wa_ppf)
-        acur = a
-        xlogr1=-2.0
-        xlogr2=3.5
-        do
-            rmid=(xlogr2+xlogr1)/2.0
-            rmid=10**rmid
-            call wint(CAMB_Pk,itf,rmid,sig,d1,d2)
-            diff=sig-1.0
-            if (abs(diff).le.0.001) then
-                rknl=1./rmid
-                rneff=-3-d1
-                rncur=-d2
-                exit
-            elseif (diff.gt.0.001) then
-                xlogr1=log10(rmid)
-            elseif (diff.lt.-0.001) then
-                xlogr2=log10(rmid)
-            endif
-            if (xlogr2 < -1.9999) then
-                !is still linear, exit
-                goto 101
-            else if (xlogr2>3.4999) then
-                ! Totally crazy non-linear
-                global_error_flag=349
-                write(*,*) 'Error in halofit'
-                goto 101
-            end if
-        end do
-=======
     IF(halofit_version==halofit_mead .OR. halofit_version==halofit_halomodel) THEN
 
         !AM - Call HMcode here
         CALL HMcode(CAMB_Pk)
 
     ELSE
->>>>>>> b961988f
 
         !!BR09 putting neutrinos into the matter as well, not sure if this is correct, but at least one will get a consisent omk.
         omm0 = CP%omegac+CP%omegab+CP%omegan
@@ -153,15 +107,12 @@
         do itf = 1, CAMB_Pk%num_z
 
 
-<<<<<<< HEAD
-                plin= MatterPowerData_k(CAMB_PK, rk, itf)*(rk**3/(2*const_pi**2))
-=======
             ! calculate nonlinear wavenumber (rknl), effective spectral index (rneff) and
             ! curvature (rncur) of the power spectrum at the desired redshift, using method
             ! described in Smith et al (2002).
             a = 1/real(1+CAMB_Pk%Redshifts(itf),dl)
-            om_m = omega_m(a, omm0, CP%omegav, w_lam,wa_ppf)
-            om_v = omega_v(a, omm0, CP%omegav, w_lam,wa_ppf)
+            om_m = omega_m(a, omm0, CP%omegav, CP%DarkEnergy%w_lam, CP%DarkEnergy%wa_ppf)
+            om_v = omega_v(a, omm0, CP%omegav, CP%DarkEnergy%w_lam, CP%DarkEnergy%wa_ppf)
             acur = a
             xlogr1=-2.0
             xlogr2=3.5
@@ -190,7 +141,6 @@
                     goto 101
                 end if
             end do
->>>>>>> b961988f
 
             ! now calculate power spectra for a logarithmic range of wavenumbers (rk)
 
@@ -199,14 +149,10 @@
 
                 if (rk > Min_kh_nonlinear) then
 
-<<<<<<< HEAD
-        end do
-=======
                     ! linear power spectrum !! Remeber => plin = k^3 * P(k) * constant
                     ! constant = 4*pi*V/(2*pi)^3
->>>>>>> b961988f
-
-                    plin= MatterPowerData_k(CAMB_PK, rk, itf)*(rk**3/(2*pi**2))
+
+                    plin= MatterPowerData_k(CAMB_PK, rk, itf)*(rk**3/(2*const_pi**2))
 
                     ! calculate nonlinear power according to halofit: pnl = pq + ph,
                     ! where pq represents the quasi-linear (halo-halo) power and
@@ -814,8 +760,8 @@
     !Converts CAMB parameters to Meadfit parameters
     cosm%om_m=CP%omegac+CP%omegab+CP%omegan
     cosm%om_v=CP%omegav
-    cosm%w=w_lam
-    cosm%wa=wa_ppf
+    cosm%w=CP%DarkEnergy%w_lam
+    cosm%wa=CP%DarkEnergy%wa_ppf
     cosm%f_nu=CP%omegan/cosm%om_m
     cosm%h=CP%H0/100.
     cosm%Tcmb=CP%tcmb
