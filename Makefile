--- conflicted
+++ resolved
@@ -28,13 +28,8 @@
 #Gfortran compiler:
 #The options here work in v4.6+
 F90C     = gfortran
-<<<<<<< HEAD
 FFLAGS =  -O3 -fopenmp -ffast-math -fmax-errors=4 -ffree-line-length-none
-=======
 SFFLAGS =  -shared -fPIC
-
-FFLAGS =  -O3 -fopenmp -ffast-math -fmax-errors=4
->>>>>>> 5059b80d
 DEBUGFLAGS = -cpp -g -fbounds-check -fbacktrace -ffree-line-length-none -fmax-errors=4 -ffpe-trap=invalid,overflow,zero
 MODOUT =  -J$(OUTPUT_DIR)
 SMODOUT = -J$(DLL_DIR)
