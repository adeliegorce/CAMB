    ! Equations module for background and ! To avoid circular module issues, some things are not part of module


<<<<<<< HEAD
    subroutine Init_Backgrounds
    !This is only called once per model, and is a good point to do any extra initialization.
    !It is called before first call to dtauda, but after
    !massive neutrinos are initialized

    end subroutine Init_Backgrounds

=======
>>>>>>> a70195e3
    ! Background evolution, return d tau/ d a, where tau is the conformal time
    function dtauda(this,a)
    use results
    use DarkEnergyInterface
    implicit none
    class(CAMBdata) :: this
    real(dl), intent(in) :: a
    real(dl) :: dtauda, grhoa2, grhov_t

    call this%CP%DarkEnergy%BackgroundDensityAndPressure(this%grhov, a, grhov_t)

    !  8*pi*G*rho*a**4.
    grhoa2 = this%grho_no_de(a) +  grhov_t * a**2

    dtauda = sqrt(3 / grhoa2)

    end function dtauda

    !cccccccccccccccccccccccccccccccccccccccccccccccccccccccccccccccccc

    !Gauge-dependent perturbation equations

    module GaugeInterface
    use precision
    use results
    use MassiveNu
    use DarkEnergyInterface
    use Transfer
    implicit none
    public

    !Description of this file. Change if you make modifications.
    character(LEN=*), parameter :: Eqns_name = 'cdm_gauge'

    logical, parameter :: plot_evolve = .false. !for outputing time evolution

    integer, parameter :: basic_num_eqns = 4
    integer, parameter :: ix_etak=1, ix_clxc=2, ix_clxb=3, ix_vb=4 !Scalar array indices for each quantity
    integer, parameter :: ixt_H = 1, ixt_shear = 2 !tensor indices

    logical :: DoTensorNeutrinos = .true.

    logical, parameter :: second_order_tightcoupling = .true.

    real(dl) :: Magnetic = 0._dl
    !Vector mode anisotropic stress in units of rho_gamma
    real(dl) :: vec_sig0 = 1._dl
    !Vector mode shear
    integer, parameter :: max_l_evolve = 256 !Maximum l we are ever likely to propagate
    !Note higher values increase size of Evolution vars, hence memory

    !Supported scalar initial condition flags
    integer, parameter :: initial_adiabatic=1, initial_iso_CDM=2, &
        initial_iso_baryon=3,  initial_iso_neutrino=4, initial_iso_neutrino_vel=5, initial_vector = 0
    integer, parameter :: initial_nummodes =  initial_iso_neutrino_vel

    type EvolutionVars
        real(dl) q, q2
        real(dl) k_buf,k2_buf ! set in initial
        logical :: is_cosmological_constant

        integer w_ix !Index of two quintessence equations
        integer Tg_ix !index of matter temerature perturbation
        integer reion_line_ix !index of matter temerature perturbation

        integer xe_ix !index of x_e perturbation
        integer Ts_ix !index of Delta_{T_s}

        integer r_ix !Index of the massless neutrino hierarchy
        integer g_ix !Index of the photon neutrino hierarchy

        integer q_ix !index into q_evolve array that gives the value q
        logical TransferOnly

        !       nvar  - number of scalar (tensor) equations for this k
        integer nvar,nvart, nvarv

        !Max_l for the various hierarchies
        integer lmaxg,lmaxnr,lmaxnu,lmaxgpol,MaxlNeeded
        integer lmaxnrt, lmaxnut, lmaxt, lmaxpolt, MaxlNeededt
        logical EvolveTensorMassiveNu(max_nu)
        integer lmaxnrv, lmaxv, lmaxpolv
        integer lmaxline !21cm multipoles for getting reionization effect

        integer polind  !index into scalar array of polarization hierarchy

        !array indices for massive neutrino equations
        integer nu_ix(max_nu), nu_pert_ix
        integer nq(max_nu), lmaxnu_pert
        logical has_nu_relativistic

        !Initial values for massive neutrino v*3 variables calculated when switching
        !to non-relativistic approx
        real(dl) G11(max_nu),G30(max_nu)
        !True when using non-relativistic approximation
        logical MassiveNuApprox(max_nu)
        real(dl) MassiveNuApproxTime(max_nu)

        !True when truncating at l=2,3 when k*tau>>1 (see arXiv:1104.2933)
        logical high_ktau_neutrino_approx

        !Massive neutrino scheme being used at the moment
        integer NuMethod

        !True when using tight-coupling approximation (required for stability at early times)
        logical TightCoupling, TensTightCoupling
        real(dl) TightSwitchoffTime

        !Numer of scalar equations we are propagating
        integer ScalEqsToPropagate
        integer TensEqsToPropagate
        !beta > l for closed models
        integer FirstZerolForBeta
        !Tensor vars
        real(dl) aux_buf

        real(dl) pig, pigdot
        real(dl) poltruncfac

        logical no_nu_multpoles, no_phot_multpoles
        integer lmaxnu_tau(max_nu)  !lmax for massive neutinos at time being integrated
        logical nu_nonrelativistic(max_nu)

        real(dl) denlk(max_l_evolve),denlk2(max_l_evolve), polfack(max_l_evolve)
        real(dl) Kf(max_l_evolve)

        integer E_ix, B_ix !tensor polarizatisdon indices
        real(dl) denlkt(4,max_l_evolve),Kft(max_l_evolve)

        logical :: saha !still high x_e
        logical :: evolve_TM !\delta T_g evolved separately
        logical :: evolve_baryon_cs !evolving sound speed rather than using background approx

        !Workaround for ifort, gives class pointer to avoid creating temps and huge slow down
        class(TThermoData), pointer :: ThermoData => null()

        real, pointer :: OutputTransfer(:) => null()
        real(dl), pointer :: OutputSources(:) => null()
        real(dl), pointer :: CustomSources(:) => null()
        integer :: OutputStep = 0

    end type EvolutionVars

    ABSTRACT INTERFACE
    SUBROUTINE TSource_func(sources, tau, a, adotoa, grho, gpres,w_lam, cs2_lam,  &
        grhob_t,grhor_t,grhoc_t,grhog_t,grhov_t,grhonu_t, &
        k,etak, etakdot, phi, phidot, sigma, sigmadot, &
        dgrho, clxg,clxb,clxc,clxr, clxnu, clxde, delta_p_b, &
        dgq, qg, qr, qde, vb, qgdot, qrdot, vbdot, &
        dgpi, pig, pir, pigdot, pirdot, diff_rhopi, &
        polter, polterdot, polterddot, octg, octgdot, E, Edot, &
        opacity, dopacity, ddopacity, visibility, dvisibility, ddvisibility, exptau, &
        tau0, tau_maxvis, Kf, f_K)
    use precision
    real(dl), intent(out) :: sources(:)
    real(dl), intent(in) :: tau, a, adotoa, grho, gpres,w_lam, cs2_lam,  &
        grhob_t,grhor_t,grhoc_t,grhog_t,grhov_t,grhonu_t, &
        k,etak, etakdot, phi, phidot, sigma, sigmadot, &
        dgrho, clxg,clxb,clxc, clxr, clxnu, clxde, delta_p_b, &
        dgq, qg, qr, qde, vb, qgdot, qrdot, vbdot, &
        dgpi, pig, pir, pigdot, pirdot, diff_rhopi, &
        polter, polterdot, polterddot, octg, octgdot, E(2:3), Edot(2:3), &
        opacity, dopacity, ddopacity, visibility, dvisibility, ddvisibility, exptau, &
        tau0, tau_maxvis
    REAL(dl), intent(in) :: Kf(*)
    real(dl), external :: f_K
    END SUBROUTINE TSource_func
    END INTERFACE

    class(CAMBdata), pointer :: State !Current state.
    !(Due to ifort bug State needs to be class pointer to avoid making temp class pointers when calling functions)
    type(CAMBParams), pointer :: CP   !Current parameters (part of state)

    !precalculated arrays
    real(dl) polfac(max_l_evolve),denl(max_l_evolve),vecfac(max_l_evolve),vecfacpol(max_l_evolve)

    real(dl), parameter :: ep0=1.0d-2
    integer, parameter :: lmaxnu_high_ktau=4 !Jan2015, increased from 3 to fix mpk for mnu~6eV

    real(dl) epsw
    real(dl), allocatable :: nu_tau_notmassless(:,:)
    real(dl) nu_tau_nonrelativistic(max_nu), nu_tau_massive(max_nu)

    procedure(state_function), private :: dtauda
    contains

    subroutine SetActiveState(P)
    class(CAMBdata), target :: P

    State => P
    CP => P%CP

    end subroutine SetActiveState


    subroutine GaugeInterface_ScalEv(EV,y,tau,tauend,tol1,ind,c,w)
    type(EvolutionVars) EV
    real(dl) c(24),w(EV%nvar,9), y(EV%nvar), tol1, tau, tauend
    integer ind

    call dverk(EV,EV%ScalEqsToPropagate,derivs,tau,y,tauend,tol1,ind,c,EV%nvar,w)
    if (ind==-3) then
        call GlobalError('Dverk error -3: the subroutine was unable  to  satisfy  the  error ' &
            //'requirement  with a particular step-size that is less than or * ' &
            //'equal to hmin, which may mean that tol is too small' &
            //'--- but most likely you''ve messed up the y array indexing; ' &
            //'compiling with bounds checking may (or may not) help find the problem.',error_evolution)
    end if
    end subroutine GaugeInterface_ScalEv

    function f_K(x)
    real(dl) :: f_K
    real(dl), intent(in) :: x

    f_K = State%curvature_radius*State%rofChi(x/State%curvature_radius)

    end function f_K

    function next_nu_nq(nq) result (next_nq)
    integer, intent(in) :: nq
    integer q, next_nq

    if (nq==0) then
        next_nq=1
    else
        q = int(State%NuPerturbations%nu_q(nq))
        if (q>=10) then
            next_nq = State%NuPerturbations%nqmax
        else
            next_nq = nq+1
        end if
    end if

    end function next_nu_nq

    recursive subroutine GaugeInterface_EvolveScal(EV,tau,y,tauend,tol1,ind,c,w)
    use Recombination, only : CB1
    type(EvolutionVars) EV, EVout
    real(dl) c(24),w(EV%nvar,9), y(EV%nvar), yout(EV%nvar), tol1, tau, tauend
    integer ind, nu_i
    real(dl) cs2, opacity, dopacity
    real(dl) tau_switch_ktau, tau_switch_nu_massless, tau_switch_nu_massive, next_switch
    real(dl) tau_switch_no_nu_multpoles, tau_switch_no_phot_multpoles,tau_switch_nu_nonrel
    real(dl) noSwitch, smallTime
    !Sources
    real(dl) tau_switch_saha, Delta_TM, xe,a,tau_switch_evolve_TM

    noSwitch= State%tau0+1
    smallTime =  min(tau, 1/EV%k_buf)/100

    tau_switch_ktau = noSwitch
    tau_switch_no_nu_multpoles= noSwitch
    tau_switch_no_phot_multpoles= noSwitch

    !Massive neutrino switches
    tau_switch_nu_massless = noSwitch
    tau_switch_nu_nonrel = noSwitch
    tau_switch_nu_massive= noSwitch

    !Sources
    tau_switch_saha=noSwitch
    if (CP%Evolve_delta_xe .and. EV%saha)  tau_switch_saha = EV%ThermoData%recombination_saha_tau
    tau_switch_evolve_TM=noSwitch
    if (EV%Evolve_baryon_cs .and. .not. EV%Evolve_tm) tau_switch_evolve_TM = EV%ThermoData%recombination_Tgas_tau

    !Evolve equations from tau to tauend, performing switches in equations if necessary.

    if (.not. EV%high_ktau_neutrino_approx .and. .not. EV%no_nu_multpoles ) then
        tau_switch_ktau=  max(20, EV%lmaxnr-4)/EV%k_buf
    end if

    if (CP%Num_Nu_massive /= 0) then
        do nu_i = 1, CP%Nu_mass_eigenstates
            if (EV%nq(nu_i) /= State%NuPerturbations%nqmax) then
                tau_switch_nu_massless = min(tau_switch_nu_massless,nu_tau_notmassless(next_nu_nq(EV%nq(nu_i)),nu_i))
            else if (.not. EV%nu_nonrelativistic(nu_i)) then
                tau_switch_nu_nonrel = min(nu_tau_nonrelativistic(nu_i),tau_switch_nu_nonrel)
            else if (EV%NuMethod==Nu_trunc .and..not. EV%MassiveNuApprox(nu_i)) then
                tau_switch_nu_massive = min(tau_switch_nu_massive,EV%MassiveNuApproxTime(nu_i))
            end if
        end do
    end if

    if (CP%DoLateRadTruncation) then
        if (.not. EV%no_nu_multpoles) & !!.and. .not. EV%has_nu_relativistic .and. tau_switch_nu_massless ==noSwitch)  &
            tau_switch_no_nu_multpoles= &
            max(15/EV%k_buf*CP%Accuracy%AccuracyBoost,min(State%taurend,EV%ThermoData%matter_verydom_tau))

        if (.not. EV%no_phot_multpoles .and. (.not.CP%WantCls .or. EV%k_buf>0.03*CP%Accuracy%AccuracyBoost)) &
            tau_switch_no_phot_multpoles =max(15/EV%k_buf,State%taurend)*CP%Accuracy%AccuracyBoost
    end if

    next_switch = min(tau_switch_ktau, tau_switch_nu_massless,EV%TightSwitchoffTime, tau_switch_nu_massive, &
        tau_switch_no_nu_multpoles, tau_switch_no_phot_multpoles, tau_switch_nu_nonrel, noSwitch, &
        tau_switch_saha, tau_switch_evolve_TM)

    if (next_switch < tauend) then
        if (next_switch > tau+smallTime) then
            call GaugeInterface_ScalEv(EV, y, tau,next_switch,tol1,ind,c,w)
            if (global_error_flag/=0) return
        end if

        EVout=EV

        if (next_switch == EV%TightSwitchoffTime) then
            !TightCoupling
            EVout%TightCoupling=.false.
            EVout%TightSwitchoffTime = noSwitch
            call SetupScalarArrayIndices(EVout)
            call CopyScalarVariableArray(y,yout, EV, EVout)
            EV=EVout
            y=yout
            ind=1
            !Set up variables with their tight coupling values
            y(EV%g_ix+2) = EV%pig
            call EV%ThermoData%Values(tau,a, cs2,opacity,dopacity)

            if (second_order_tightcoupling) then
                ! Francis-Yan Cyr-Racine November 2010

                y(EV%g_ix+3) = (3._dl/7._dl)*y(EV%g_ix+2)*(EV%k_buf/opacity)*(1._dl+dopacity/opacity**2) + &
                    (3._dl/7._dl)*EV%pigdot*(EV%k_buf/opacity**2)*(-1._dl)

                y(EV%polind+2) = EV%pig/4 + EV%pigdot*(1._dl/opacity)*(-5._dl/8._dl- &
                    (25._dl/16._dl)*dopacity/opacity**2) + &
                    EV%pig*(EV%k_buf/opacity)**2*(-5._dl/56._dl)
                y(EV%polind+3) = (3._dl/7._dl)*(EV%k_buf/opacity)*y(EV%polind+2)*(1._dl + &
                    dopacity/opacity**2) + (3._dl/7._dl)*(EV%k_buf/opacity**2)*((EV%pigdot/4._dl)* &
                    (1._dl+(5._dl/2._dl)*dopacity/opacity**2))*(-1._dl)
            else
                y(EV%g_ix+3) = 3./7*y(EV%g_ix+2)*EV%k_buf/opacity
                y(EV%polind+2) = EV%pig/4
                y(EV%polind+3) =y(EV%g_ix+3)/4
            end if
        else if (next_switch==tau_switch_ktau) then
            !k tau >> 1, evolve massless neutrino effective fluid up to l=2
            EVout%high_ktau_neutrino_approx=.true.
            EVout%nq(1:CP%Nu_mass_eigenstates) = State%NuPerturbations%nqmax
            call SetupScalarArrayIndices(EVout)
            call CopyScalarVariableArray(y,yout, EV, EVout)
            y=yout
            EV=EVout
        else if (next_switch == tau_switch_nu_massless) then
            !Mass starts to become important, start evolving next momentum mode
            do nu_i = 1, CP%Nu_mass_eigenstates
                if (EV%nq(nu_i) /= State%NuPerturbations%nqmax) then
                    if (next_switch == nu_tau_notmassless(next_nu_nq(EV%nq(nu_i)),nu_i)) then
                        EVOut%nq(nu_i) = next_nu_nq(EV%nq(nu_i))
                        call SetupScalarArrayIndices(EVout)
                        call CopyScalarVariableArray(y,yout, EV, EVout)
                        EV=EVout
                        y=yout
                        exit
                    endif
                end if
            end do
        else if (next_switch == tau_switch_nu_nonrel) then
            !Neutrino becomes non-relativistic, don't need high L
            do nu_i = 1, CP%Nu_mass_eigenstates
                if (.not. EV%nu_nonrelativistic(nu_i) .and.  next_switch==nu_tau_nonrelativistic(nu_i) ) then
                    EVout%nu_nonrelativistic(nu_i)=.true.
                    call SetupScalarArrayIndices(EVout)
                    call CopyScalarVariableArray(y,yout, EV, EVout)
                    EV=EVout
                    y=yout
                    exit
                end if
            end do
        else if (next_switch == tau_switch_nu_massive) then
            !Very non-relativistic neutrinos, switch to truncated velocity-weight hierarchy
            call EV%ThermoData%Values(tau,a, cs2,opacity)
            do nu_i = 1, CP%Nu_mass_eigenstates
                if (.not. EV%MassiveNuApprox(nu_i) .and.  next_switch== EV%MassiveNuApproxTime(nu_i) ) then
                    call SwitchToMassiveNuApprox(EV, a, y, nu_i)
                    exit
                end if
            end do
        else if (next_switch==tau_switch_no_nu_multpoles) then
            !Turn off neutrino hierarchies at late time where slow and not needed.
            ind=1
            EVout%no_nu_multpoles=.true.
            EVOut%nq(1:CP%Nu_mass_eigenstates ) = State%NuPerturbations%nqmax
            call SetupScalarArrayIndices(EVout)
            call CopyScalarVariableArray(y,yout, EV, EVout)
            y=yout
            EV=EVout
        else if (next_switch==tau_switch_no_phot_multpoles) then
            !Turn off photon hierarchies at late time where slow and not needed.
            ind=1
            EVout%no_phot_multpoles=.true.
            call SetupScalarArrayIndices(EVout)
            call CopyScalarVariableArray(y,yout, EV, EVout)
            y=yout
            EV=EVout
        else if (next_switch==tau_switch_saha) then
            !Sources
            ind=1
            EVout%saha = .false.
            call SetupScalarArrayIndices(EVout)
            call CopyScalarVariableArray(y,yout, EV, EVout)
            call EV%ThermoData%Values(tau,a, cs2,opacity)
            y=yout
            EV=EVout
            Delta_Tm = y(EV%g_ix)/4 ! assume delta_TM = delta_T_gamma
            xe= CP%Recomb%x_e(a)
            y(EV%xe_ix) = (1-xe)/(2-xe)*(-y(ix_clxb) + (3./2+  CB1/(CP%TCMB/a))*Delta_TM)
        else if (next_switch==tau_switch_evolve_TM) then
            !Sources
            ind=1
            EVout%evolve_TM = .true.
            call SetupScalarArrayIndices(EVout)
            call CopyScalarVariableArray(y,yout, EV, EVout)
            y=yout
            EV=EVout
            y(EV%Tg_ix) =y(EV%g_ix)/4 ! assume delta_TM = delta_T_gamma
        end if

        call GaugeInterface_EvolveScal(EV,tau,y,tauend,tol1,ind,c,w)
        return
    end if

    call GaugeInterface_ScalEv(EV,y,tau,tauend,tol1,ind,c,w)

    end subroutine GaugeInterface_EvolveScal

    subroutine GaugeInterface_EvolveTens(EV,tau,y,tauend,tol1,ind,c,w)
    type(EvolutionVars) EV, EVOut
    real(dl) c(24),w(EV%nvart,9), y(EV%nvart),yout(EV%nvart), tol1, tau, tauend
    integer ind
    real(dl) opacity, cs2, a

    if (EV%TensTightCoupling .and. tauend > EV%TightSwitchoffTime) then
        if (EV%TightSwitchoffTime > tau) then
            call dverk(EV,EV%TensEqsToPropagate, derivst,tau,y,EV%TightSwitchoffTime,tol1,ind,c,EV%nvart,w)
        end if
        EVOut=EV
        EVOut%TensTightCoupling = .false.
        call SetupTensorArrayIndices(EVout)
        call CopyTensorVariableArray(y,yout,Ev, Evout)
        Ev = EvOut
        y=yout
        call EV%ThermoData%Values(tau,a,cs2,opacity)
        y(EV%g_ix+2)= 32._dl/45._dl*EV%k_buf/opacity*y(ixt_shear)
        y(EV%E_ix+2) = y(EV%g_ix+2)/4
    end if

    call dverk(EV,EV%TensEqsToPropagate, derivst,tau,y,tauend,tol1,ind,c,EV%nvart,w)

    end subroutine GaugeInterface_EvolveTens

    function DeltaTimeMaxed(a1,a2, tol) result(t)
    real(dl) a1,a2,t
    real(dl), optional :: tol
    if (a1>1._dl) then
        t=0
    elseif (a2 > 1._dl) then
        t = State%DeltaTime(a1,1.01_dl, tol)
    else
        t = State%DeltaTime(a1,a2, tol)
    end if
    end function DeltaTimeMaxed

    subroutine GaugeInterface_Init
    !Precompute various arrays and other things independent of wavenumber
    integer j, nu_i
    real(dl) a_nonrel, a_mass,a_massive, time, nu_mass

    epsw = 100/State%tau0

    if (CP%WantScalars) then
        do j=2,max_l_evolve
            polfac(j)=real((j+3)*(j-1),dl)/(j+1)
        end do
    end if

    if (CP%WantVectors) then
        do j=2,max_l_evolve
            vecfac(j)=real((j+2),dl)/(j+1)
            vecfacpol(j)=real((j+3)*j,dl)*(j-1)*vecfac(j)/(j+1)**2
        end do
    end if

    do j=1,max_l_evolve
        denl(j)=1._dl/(2*j+1)
    end do

    if (CP%Nu_Mass_eigenstates>0) then
        associate(nqmax => State%NuPerturbations%nqmax, nu_q => State%NuPerturbations%nu_q)
            if (allocated(nu_tau_notmassless)) deallocate(nu_tau_notmassless)
            allocate(nu_tau_notmassless(nqmax,max_nu))
            do nu_i=1, CP%Nu_Mass_eigenstates
                nu_mass = max(0.1_dl,State%nu_masses(nu_i))
                a_mass =  1.e-1_dl/nu_mass/CP%Accuracy%lAccuracyBoost
                time=State%DeltaTime(0._dl,State%NuPerturbations%nu_q(1)*a_mass)
                nu_tau_notmassless(1, nu_i) = time
                do j=2,nqmax
                    !times when each momentum mode becomes signficantly nonrelativistic
                    time= time + DeltaTimeMaxed(nu_q(j-1)*a_mass,nu_q(j)*a_mass, 0.01_dl)
                    nu_tau_notmassless(j, nu_i) = time
                end do

                a_nonrel =  2.5d0/nu_mass*CP%Accuracy%AccuracyBoost
                nu_tau_nonrelativistic(nu_i) =DeltaTimeMaxed(0._dl,a_nonrel)
                a_massive =  17.d0/nu_mass*CP%Accuracy%AccuracyBoost
                nu_tau_massive(nu_i) =nu_tau_nonrelativistic(nu_i) + DeltaTimeMaxed(a_nonrel,a_massive)
            end do
        end associate
    end if

    end subroutine GaugeInterface_Init


    subroutine SetupScalarArrayIndices(EV, max_num_eqns)
    !Set up array indices after the lmax have been decided
    use MassiveNu
    !Set the numer of equations in each hierarchy, and get total number of equations for this k
    type(EvolutionVars) EV
    integer, intent(out), optional :: max_num_eqns
    integer neq, maxeq, nu_i

    neq=basic_num_eqns
    maxeq=neq
    if (.not. EV%no_phot_multpoles) then
        !Photon multipoles
        EV%g_ix=basic_num_eqns+1
        if (EV%TightCoupling) then
            neq=neq+2
        else
            neq = neq+ (EV%lmaxg+1)
            !Polarization multipoles
            EV%polind = neq -1 !polind+2 is L=2, for polarizationthe first calculated
            neq=neq + EV%lmaxgpol-1
        end if
    end if
    if (.not. EV%no_nu_multpoles) then
        !Massless neutrino multipoles
        EV%r_ix= neq+1
        if (EV%high_ktau_neutrino_approx) then
            neq=neq + 3
        else
            neq=neq + (EV%lmaxnr+1)
        end if
    end if
    maxeq = maxeq +  (EV%lmaxg+1)+(EV%lmaxnr+1)+EV%lmaxgpol-1

    !Dark energy
    if (.not. CP%DarkEnergy%is_cosmological_constant) then
        EV%w_ix = neq + 1
        neq = neq + CP%DarkEnergy%num_perturb_equations
        maxeq = maxeq + CP%DarkEnergy%num_perturb_equations
    else
        EV%w_ix = 0
    end if

    !Sources
    if (CP%Evolve_delta_xe) then
        if (.not. EV%saha) then
            EV%xe_ix = neq+1
            neq=neq+1
        end if
        maxeq=maxeq+1
    end if

    if (EV%Evolve_baryon_cs) then
        if (EV%Evolve_TM) then
            EV%Tg_ix = neq+1
            neq=neq+1
        end if
        maxeq=maxeq+1
        if (CP%Do21cm .and. CP%SourceTerms%line_reionization) then
            EV%reion_line_ix = neq+1
            neq=neq+ EV%lmaxline+1 +  EV%lmaxline-1
            maxeq=maxeq+EV%lmaxline+1 +  EV%lmaxline-1
        end if
    end if

    if (CP%Evolve_delta_Ts) then
        EV%Ts_ix = neq+1
        neq=neq+1
        maxeq=maxeq+1
    end if

    !Massive neutrinos
    if (CP%Num_Nu_massive /= 0) then
        EV%has_nu_relativistic = any(EV%nq(1:CP%Nu_Mass_eigenstates)/=State%NuPerturbations%nqmax)
        if (EV%has_nu_relativistic) then
            EV%lmaxnu_pert=EV%lmaxnu
            EV%nu_pert_ix=neq+1
            neq = neq+ EV%lmaxnu_pert+1
            maxeq=maxeq+ EV%lmaxnu_pert+1
        else
            EV%lmaxnu_pert=0
        end if

        do nu_i=1, CP%Nu_Mass_eigenstates
            if (EV%high_ktau_neutrino_approx) then
                EV%lmaxnu_tau(nu_i) = int(lmaxnu_high_ktau *CP%Accuracy%lAccuracyBoost)
                if (CP%Transfer%accurate_massive_neutrinos) EV%lmaxnu_tau(nu_i) = EV%lmaxnu_tau(nu_i) *3
            else
                EV%lmaxnu_tau(nu_i) =max(min(nint(0.8_dl*EV%q*nu_tau_nonrelativistic(nu_i) &
                    *CP%Accuracy%lAccuracyBoost),EV%lmaxnu),3)
                !!!Feb13tweak
                if (EV%nu_nonrelativistic(nu_i)) EV%lmaxnu_tau(nu_i)= &
                    min(EV%lmaxnu_tau(nu_i),nint(4*CP%Accuracy%lAccuracyBoost))
            end if
            if (State%nu_masses(nu_i) > 5000 .and. CP%Transfer%high_precision) &
                EV%lmaxnu_tau(nu_i) = EV%lmaxnu_tau(nu_i)*2 !megadamping
            EV%lmaxnu_tau(nu_i)=min(EV%lmaxnu,EV%lmaxnu_tau(nu_i))

            EV%nu_ix(nu_i)=neq+1
            if (EV%MassiveNuApprox(nu_i)) then
                neq = neq+4
            else
                neq = neq+ EV%nq(nu_i)*(EV%lmaxnu_tau(nu_i)+1)
            endif
            maxeq = maxeq + State%NuPerturbations%nqmax*(EV%lmaxnu+1)
        end do
    else
        EV%has_nu_relativistic = .false.
    end if

    EV%ScalEqsToPropagate = neq
    if (present(max_num_eqns)) then
        max_num_eqns=maxeq
    end if

    end subroutine SetupScalarArrayIndices

    subroutine CopyScalarVariableArray(y,yout, EV, EVout)
    type(EvolutionVars) EV, EVOut
    real(dl), intent(in) :: y(EV%nvar)
    real(dl), intent(out) :: yout(EVout%nvar)
    integer lmax,i, nq
    integer nnueq,nu_i, ix_off, ix_off2, ind, ind2
    real(dl) q, pert_scale

    yout=0
    yout(1:basic_num_eqns) = y(1:basic_num_eqns)

    ! DarkEnergy
    if (CP%DarkEnergy%num_perturb_equations > 0) &
        yout(EVOut%w_ix:EVOut%w_ix + CP%DarkEnergy%num_perturb_equations - 1) = &
        y(EV%w_ix:EV%w_ix + CP%DarkEnergy%num_perturb_equations - 1)

    if (.not. EV%no_phot_multpoles .and. .not. EVout%no_phot_multpoles) then
        if (EV%TightCoupling .or. EVOut%TightCoupling) then
            lmax=1
        else
            lmax = min(EV%lmaxg,EVout%lmaxg)
        end if
        yout(EVout%g_ix:EVout%g_ix+lmax)=y(EV%g_ix:EV%g_ix+lmax)
        if (.not. EV%TightCoupling .and. .not. EVOut%TightCoupling) then
            lmax = min(EV%lmaxgpol,EVout%lmaxgpol)
            yout(EVout%polind+2:EVout%polind+lmax)=y(EV%polind+2:EV%polind+lmax)
        end if
    end if

    if (.not. EV%no_nu_multpoles .and. .not. EVout%no_nu_multpoles) then
        if (EV%high_ktau_neutrino_approx .or. EVout%high_ktau_neutrino_approx) then
            lmax=2
        else
            lmax = min(EV%lmaxnr,EVout%lmaxnr)
        end if
        yout(EVout%r_ix:EVout%r_ix+lmax)=y(EV%r_ix:EV%r_ix+lmax)
    end if

    if (CP%Num_Nu_massive /= 0) then
        do nu_i=1,CP%Nu_mass_eigenstates
            ix_off=EV%nu_ix(nu_i)
            ix_off2=EVOut%nu_ix(nu_i)
            if (EV%MassiveNuApprox(nu_i) .and. EVout%MassiveNuApprox(nu_i)) then
                nnueq=4
                yout(ix_off2:ix_off2+nnueq-1)=y(ix_off:ix_off+nnueq-1)
            else if (.not. EV%MassiveNuApprox(nu_i) .and. .not. EVout%MassiveNuApprox(nu_i)) then
                lmax=min(EV%lmaxnu_tau(nu_i),EVOut%lmaxnu_tau(nu_i))
                nq = min(EV%nq(nu_i), EVOut%nq(nu_i))
                do i=1,nq
                    ind= ix_off + (i-1)*(EV%lmaxnu_tau(nu_i)+1)
                    ind2=ix_off2+ (i-1)*(EVOut%lmaxnu_tau(nu_i)+1)
                    yout(ind2:ind2+lmax) = y(ind:ind+lmax)
                end do
                do i=nq+1, EVOut%nq(nu_i)
                    lmax = min(EVOut%lmaxnu_tau(nu_i), EV%lmaxnr)
                    ind2=ix_off2+ (i-1)*(EVOut%lmaxnu_tau(nu_i)+1)
                    yout(ind2:ind2+lmax) = y(EV%r_ix:EV%r_ix+lmax)

                    !Add leading correction for the mass
                    q=State%NuPerturbations%nu_q(i)
                    pert_scale=(State%nu_masses(nu_i)/q)**2/2
                    lmax = min(lmax,EV%lmaxnu_pert)
                    yout(ind2:ind2+lmax) = yout(ind2:ind2+lmax) &
                        + y(EV%nu_pert_ix:EV%nu_pert_ix+lmax)*pert_scale
                end do
            end if
        end do

        if (EVOut%has_nu_relativistic .and. EV%has_nu_relativistic) then
            lmax = min(EVOut%lmaxnu_pert, EV%lmaxnu_pert)
            yout(EVout%nu_pert_ix:EVout%nu_pert_ix+lmax)=  y(EV%nu_pert_ix:EV%nu_pert_ix+lmax)
        end if
    end if
    !Sources
    if (.not. EV%saha .and. .not. EVOut%saha) then
        yout(EVOut%xe_ix) =y(EV%xe_ix)
    end if
    if (EV%Evolve_baryon_cs) then
        if (EV%Evolve_TM .and. EVout%Evolve_TM) yout(EVOut%Tg_ix) = y(EV%Tg_ix)
        if (CP%Do21cm .and. CP%SourceTerms%line_reionization) then
            yout(EVOut%reion_line_ix:EVOut%reion_line_ix+EVout%lmaxline +  EVout%lmaxline-1) = &
                y(EV%reion_line_ix:EV%reion_line_ix+EV%lmaxline +  EV%lmaxline-1)
        end if
    end if
    if (CP%Evolve_delta_Ts) then
        yout(EVOut%Ts_ix) = y(EV%Ts_ix)
    end if

    end subroutine CopyScalarVariableArray


    subroutine SetupTensorArrayIndices(EV, maxeq)
    type(EvolutionVars) EV
    integer nu_i, neq
    integer, optional, intent(out) :: maxeq
    neq=2
    EV%g_ix = neq-1 !EV%g_ix+2 is quadrupole
    if (.not. EV%TensTightCoupling) then
        EV%E_ix = EV%g_ix + (EV%lmaxt-1)
        EV%B_ix = EV%E_ix + (EV%lmaxpolt-1)
        neq = neq+ (EV%lmaxt-1)+(EV%lmaxpolt-1)*2
    end if
    if (present(maxeq)) then
        maxeq = 2 + (EV%lmaxt-1)+(EV%lmaxpolt-1)*2
    end if
    EV%r_ix = neq -1
    if (DoTensorNeutrinos) then
        neq = neq + EV%lmaxnrt-1
        if (present(maxeq)) maxeq = maxeq+EV%lmaxnrt-1
        if (CP%Num_Nu_massive /= 0 ) then
            do nu_i=1, CP%nu_mass_eigenstates
                EV%EvolveTensorMassiveNu(nu_i) = &
                    nu_tau_nonrelativistic(nu_i) < 0.8*State%tau_maxvis*CP%Accuracy%AccuracyBoost
                if (EV%EvolveTensorMassiveNu(nu_i)) then
                    EV%nu_ix(nu_i)=neq-1
                    neq = neq+ State%NuPerturbations%nqmax*(EV%lmaxnut-1)
                    if (present(maxeq)) maxeq = maxeq + State%NuPerturbations%nqmax*(EV%lmaxnut-1)
                end if
            end do
        end if
    end if

    EV%TensEqsToPropagate = neq

    end  subroutine SetupTensorArrayIndices

    subroutine CopyTensorVariableArray(y,yout, EV, EVout)
    type(EvolutionVars) EV, EVOut
    real(dl), intent(in) :: y(EV%nvart)
    real(dl), intent(out) :: yout(EVout%nvart)
    integer lmaxpolt, lmaxt, nu_i, ind, ind2, i

    yout=0
    yout(1:2) = y(1:2)
    if (.not. EVOut%TensTightCoupling .and. .not.EV%TensTightCoupling) then
        lmaxt = min(EVOut%lmaxt,EV%lmaxt)
        yout(EVout%g_ix+2:EVout%g_ix+lmaxt)=y(EV%g_ix+2:EV%g_ix+lmaxt)
        lmaxpolt = min(EV%lmaxpolt, EVOut%lmaxpolt)
        yout(EVout%E_ix+2:EVout%E_ix+lmaxpolt)=y(EV%E_ix+2:EV%E_ix+lmaxpolt)
        yout(EVout%B_ix+2:EVout%B_ix+lmaxpolt)=y(EV%B_ix+2:EV%B_ix+lmaxpolt)
    end if
    if (DoTensorNeutrinos) then
        lmaxt=min(EV%lmaxnrt,EVOut%lmaxnrt)
        yout(EVout%r_ix+2:EVout%r_ix+lmaxt)=y(EV%r_ix+2:EV%r_ix+lmaxt)
        do nu_i =1, CP%nu_mass_eigenstates
            if (EV%EvolveTensorMassiveNu(nu_i)) then
                lmaxt=min(EV%lmaxnut,EVOut%lmaxnut)
                do i=1,State%NuPerturbations%nqmax
                    ind= EV%nu_ix(nu_i) + (i-1)*(EV%lmaxnut-1)
                    ind2=EVOut%nu_ix(nu_i)+ (i-1)*(EVOut%lmaxnut-1)
                    yout(ind2+2:ind2+lmaxt) = y(ind+2:ind+lmaxt)
                end do
            end if
        end do
    end if

    end subroutine CopyTensorVariableArray

    subroutine GetNumEqns(EV)
    use MassiveNu
    !Set the numer of equations in each hierarchy, and get total number of equations for this k
    type(EvolutionVars) EV
    real(dl) scal, max_nu_mass
    integer nu_i,q_rel,j

    if (CP%Num_Nu_massive == 0) then
        EV%lmaxnu=0
        max_nu_mass=0
    else
        max_nu_mass = maxval(State%nu_masses(1:CP%Nu_mass_eigenstates))
        do nu_i = 1, CP%Nu_mass_eigenstates
            !Start with momentum modes for which t_k ~ time at which mode becomes non-relativistic
            q_rel=0
            do j=1, State%NuPerturbations%nqmax
                !two different q's here EV%q ~k
                if (State%NuPerturbations%nu_q(j) > State%nu_masses(nu_i)*State%adotrad/EV%q) exit
                q_rel = q_rel + 1
            end do

            if (q_rel>= State%NuPerturbations%nqmax-2 .or. CP%WantTensors) then
                EV%nq(nu_i)=State%NuPerturbations%nqmax
            else
                EV%nq(nu_i)=q_rel
            end if
            !q_rel = nint(nu_masses(nu_i)*adotrad/EV%q) !two dffierent q's here EV%q ~k
            !EV%nq(nu_i)=max(0,min(nqmax0,q_rel)) !number of momentum modes to evolve intitially
            EV%nu_nonrelativistic(nu_i) = .false.
        end do

        EV%NuMethod = CP%MassiveNuMethod
        if (EV%NuMethod == Nu_Best) EV%NuMethod = Nu_Trunc
        !l_max for massive neutrinos
        if (CP%Transfer%high_precision) then
            EV%lmaxnu=nint(25*CP%Accuracy%lAccuracyBoost)
        else
            EV%lmaxnu=max(3,nint(10*CP%Accuracy%lAccuracyBoost))
            if (max_nu_mass>700) EV%lmaxnu=max(3,nint(15*CP%Accuracy%lAccuracyBoost)) !Feb13 tweak
        endif
    end if

    if (State%closed) then
        EV%FirstZerolForBeta = nint(EV%q*State%curvature_radius)
    else
        EV%FirstZerolForBeta= 100000 !a large number
    end if

    EV%high_ktau_neutrino_approx = .false.
    if (CP%WantScalars) then
        EV%TightCoupling=.true.
        EV%no_phot_multpoles =.false.
        EV%no_nu_multpoles =.false.
        EV%MassiveNuApprox=.false.
        !Sources
        EV%saha = .true.
        EV%Evolve_TM = .false.

        if (CP%Accuracy%AccuratePolarization) then
            EV%lmaxg  = max(nint(11*CP%Accuracy%lAccuracyBoost),3)
        else
            EV%lmaxg  = max(nint(8*CP%Accuracy%lAccuracyBoost),3)
        end if
        EV%lmaxnr = max(nint(14*CP%Accuracy%lAccuracyBoost),3)
        if (max_nu_mass>700) EV%lmaxnr = max(nint(32*CP%Accuracy%lAccuracyBoost),3) !Feb13 tweak

        EV%lmaxgpol = EV%lmaxg
        if (.not.CP%Accuracy%AccuratePolarization) EV%lmaxgpol=max(nint(4*CP%Accuracy%lAccuracyBoost),3)

        if (EV%q < 0.05) then
            !Large scales need fewer equations
            scal  = 1
            if (CP%Accuracy%AccuratePolarization) scal = 4  !But need more to get polarization right
            EV%lmaxgpol=max(3,nint(min(8,nint(scal* 150* EV%q))*CP%Accuracy%lAccuracyBoost))
            EV%lmaxnr=max(3,nint(min(7,nint(sqrt(scal)* 150 * EV%q))*CP%Accuracy%lAccuracyBoost))
            EV%lmaxg=max(3,nint(min(8,nint(sqrt(scal) *300 * EV%q))*CP%Accuracy%lAccuracyBoost))
            !Sources
            if (CP%SourceTerms%line_phot_quadrupole) then
                EV%lmaxg=EV%lmaxg*8
                EV%lmaxgpol=EV%lmaxgpol*4
            elseif (CP%Accuracy%AccurateReionization) then
                EV%lmaxg=EV%lmaxg*4
                EV%lmaxgpol=EV%lmaxgpol*2
            end if
        end if

        if (EV%TransferOnly) then
            EV%lmaxgpol = min(EV%lmaxgpol,nint(5*CP%Accuracy%lAccuracyBoost))
            EV%lmaxg = min(EV%lmaxg,nint(6*CP%Accuracy%lAccuracyBoost))
        end if
        if (CP%Transfer%high_precision .or. CP%Do21cm) then
            EV%lmaxnr=max(nint(45*CP%Accuracy%lAccuracyBoost),3)
            if (EV%q > 0.04 .and. EV%q < 0.5) then !baryon oscillation scales
                EV%lmaxg=max(EV%lmaxg,10)
            end if
        end if

        if (CP%Do21cm .and. CP%SourceTerms%line_reionization) then
            EV%lmaxg =  EV%lmaxg*8
            EV%lmaxgpol = EV%lmaxgpol*3
        end if

        EV%Evolve_baryon_cs = CP%Do21cm .or.CP%Evolve_delta_xe .or. CP%Evolve_delta_Ts

        if (CP%Do21cm .and. CP%SourceTerms%line_reionization) then
            EV%lmaxline  = EV%lmaxg
        end if

        if (State%closed) then
            EV%lmaxnu=min(EV%lmaxnu, EV%FirstZerolForBeta-1)
            EV%lmaxnr=min(EV%lmaxnr, EV%FirstZerolForBeta-1)
            EV%lmaxg=min(EV%lmaxg, EV%FirstZerolForBeta-1)
            EV%lmaxgpol=min(EV%lmaxgpol, EV%FirstZerolForBeta-1)
        end if

        EV%poltruncfac=real(EV%lmaxgpol,dl)/max(1,(EV%lmaxgpol-2))
        EV%MaxlNeeded=max(EV%lmaxg,EV%lmaxnr,EV%lmaxgpol,EV%lmaxnu)
        if (EV%MaxlNeeded > max_l_evolve) call MpiStop('Need to increase max_l_evolve')
        call SetupScalarArrayIndices(EV,EV%nvar)
        if (State%closed) EV%nvar=EV%nvar+1 !so can reference lmax+1 with zero coefficient
        EV%lmaxt=0
    else
        EV%nvar=0
    end if

    if (CP%WantTensors) then
        EV%TensTightCoupling = .true.
        EV%lmaxt=max(3,nint(8*CP%Accuracy%lAccuracyBoost))
        EV%lmaxpolt = max(3,nint(4*CP%Accuracy%lAccuracyBoost))
        ! if (EV%q < 1e-3) EV%lmaxpolt=EV%lmaxpolt+1
        if (DoTensorNeutrinos) then
            EV%lmaxnrt=nint(6*CP%Accuracy%lAccuracyBoost)
            EV%lmaxnut=EV%lmaxnrt
        else
            EV%lmaxnut=0
            EV%lmaxnrt=0
        end if
        if (State%closed) then
            EV%lmaxt=min(EV%FirstZerolForBeta-1,EV%lmaxt)
            EV%lmaxpolt=min(EV%FirstZerolForBeta-1,EV%lmaxpolt)
            EV%lmaxnrt=min(EV%FirstZerolForBeta-1,EV%lmaxnrt)
            EV%lmaxnut=min(EV%FirstZerolForBeta-1,EV%lmaxnut)
        end if
        EV%MaxlNeededt=max(EV%lmaxpolt,EV%lmaxt, EV%lmaxnrt, EV%lmaxnut)
        if (EV%MaxlNeededt > max_l_evolve) call MpiStop('Need to increase max_l_evolve')
        call SetupTensorArrayIndices(EV, EV%nvart)
    else
        EV%nvart=0
    end if


    if (CP%WantVectors) then
        EV%lmaxv=max(10,nint(8*CP%Accuracy%lAccuracyBoost))
        EV%lmaxpolv = max(5,nint(5*CP%Accuracy%lAccuracyBoost))

        EV%nvarv=(EV%lmaxv)+(EV%lmaxpolv-1)*2+3

        EV%lmaxnrv=nint(30*CP%Accuracy%lAccuracyBoost)

        EV%nvarv=EV%nvarv+EV%lmaxnrv
        if (CP%Num_Nu_massive /= 0 ) then
            call MpiStop('massive neutrinos not supported for vector modes')
        end if
    else
        EV%nvarv=0
    end if

    end subroutine GetNumEqns

    subroutine SwitchToMassiveNuApprox(EV,a, y, nu_i)
    !When the neutrinos are no longer highly relativistic we use a truncated
    !energy-integrated hierarchy going up to third order in velocity dispersion
    type(EvolutionVars) EV, EVout
    integer, intent(in) :: nu_i
    real(dl) a,a2,pnu,clxnu,dpnu,pinu,rhonu
    real(dl) qnu
    real(dl) y(EV%nvar), yout(EV%nvar)

    a2=a*a
    EVout=EV
    EVout%MassiveNuApprox(nu_i)=.true.
    call SetupScalarArrayIndices(EVout)
    call CopyScalarVariableArray(y,yout, EV, EVout)

    !Get density and pressure as ratio to massles by interpolation from table
    call ThermalNuBack%rho_P(a*State%nu_masses(nu_i),rhonu,pnu)

    !Integrate over q
    call Nu_Integrate_L012(EV, y, a, nu_i, clxnu,qnu,dpnu,pinu)
    !clxnu_here  = rhonu*clxnu, qnu_here = qnu*rhonu
    dpnu=dpnu/rhonu
    qnu=qnu/rhonu
    clxnu = clxnu/rhonu
    pinu=pinu/rhonu

    yout(EVout%nu_ix(nu_i))=clxnu
    yout(EVout%nu_ix(nu_i)+1)=dpnu
    yout(EVout%nu_ix(nu_i)+2)=qnu
    yout(EVout%nu_ix(nu_i)+3)=pinu

    call Nu_Intvsq(EV,y, a, nu_i, EVout%G11(nu_i),EVout%G30(nu_i))
    !Analytic solution for higher moments, proportional to a^{-3}
    EVout%G11(nu_i)=EVout%G11(nu_i)*a2*a/rhonu
    EVout%G30(nu_i)=EVout%G30(nu_i)*a2*a/rhonu

    EV=EVout
    y=yout

    end subroutine SwitchToMassiveNuApprox

    subroutine MassiveNuVarsOut(EV,y,yprime,a,adotoa,grho,gpres,dgrho,dgq,dgpi, dgpi_diff,pidot_sum,clxnu_all)
    implicit none
    type(EvolutionVars) EV
    real(dl) :: y(EV%nvar), yprime(EV%nvar),a, adotoa
    real(dl), optional :: grho,gpres,dgrho,dgq,dgpi, dgpi_diff,pidot_sum,clxnu_all
    !grho = a^2 kappa rho
    !gpres = a^2 kappa p
    !dgrho = a^2 kappa \delta\rho
    !dgp =  a^2 kappa \delta p
    !dgq = a^2 kappa q (heat flux)
    !dgpi = a^2 kappa pi (anisotropic stress)
    !dgpi_diff = a^2 kappa (3*p -rho)*pi

    integer nu_i
    real(dl) pinudot,grhormass_t, rhonu, pnu,  rhonudot
    real(dl) grhonu_t,gpnu_t
    real(dl) clxnu, qnu, pinu, dpnu, grhonu, dgrhonu

    grhonu=0
    dgrhonu=0
    do nu_i = 1, CP%Nu_mass_eigenstates
        grhormass_t=State%grhormass(nu_i)/a**2

        !Get density and pressure as ratio to massless by interpolation from table
        call ThermalNuBack%rho_P(a*State%nu_masses(nu_i),rhonu,pnu)

        if (EV%MassiveNuApprox(nu_i)) then
            clxnu=y(EV%nu_ix(nu_i))
            !dpnu = y(EV%iq0+1+off_ix)
            qnu=y(EV%nu_ix(nu_i)+2)
            pinu=y(EV%nu_ix(nu_i)+3)
            pinudot=yprime(EV%nu_ix(nu_i)+3)
        else
            !Integrate over q
            call Nu_Integrate_L012(EV, y, a, nu_i, clxnu,qnu,dpnu,pinu)
            !clxnu_here  = rhonu*clxnu, qnu_here = qnu*rhonu
            !dpnu=dpnu/rhonu
            qnu=qnu/rhonu
            clxnu = clxnu/rhonu
            pinu=pinu/rhonu
            rhonudot = ThermalNuBack%drho(a*State%nu_masses(nu_i),adotoa)

            call Nu_pinudot(EV,y, yprime, a,adotoa, nu_i,pinudot)
            pinudot=pinudot/rhonu - rhonudot/rhonu*pinu
        endif

        grhonu_t=grhormass_t*rhonu
        gpnu_t=grhormass_t*pnu

        grhonu = grhonu  + grhonu_t
        if (present(gpres)) gpres= gpres + gpnu_t

        dgrhonu= dgrhonu + grhonu_t*clxnu
        if (present(dgq)) dgq  = dgq   + grhonu_t*qnu
        if (present(dgpi)) dgpi = dgpi  + grhonu_t*pinu
        if (present(dgpi_diff)) dgpi_diff = dgpi_diff + pinu*(3*gpnu_t-grhonu_t)
        if (present(pidot_sum)) pidot_sum = pidot_sum + grhonu_t*pinudot
    end do
    if (present(grho)) grho = grho  + grhonu
    if (present(dgrho)) dgrho= dgrho + dgrhonu
    if (present(clxnu_all)) clxnu_all = dgrhonu/grhonu

    end subroutine MassiveNuVarsOut

    subroutine Nu_Integrate_L012(EV,y,a,nu_i,drhonu,fnu,dpnu,pinu)
    type(EvolutionVars) EV
    !  Compute the perturbations of density and energy flux
    !  of one eigenstate of massive neutrinos, in units of the mean
    !  density of one eigenstate of massless neutrinos, by integrating over
    !  momentum.
    integer, intent(in) :: nu_i
    real(dl), intent(in) :: a, y(EV%nvar)
    real(dl), intent(OUT) ::  drhonu,fnu
    real(dl), optional, intent(OUT) :: dpnu,pinu
    real(dl) tmp, am, aq,v, pert_scale
    integer iq, ind

    !  q is the comoving momentum in units of k_B*T_nu0/c.

    drhonu=0
    fnu=0
    if (present(dpnu)) then
        dpnu=0
        pinu=0
    end if
    am=a*State%nu_masses(nu_i)
    ind=EV%nu_ix(nu_i)
    associate(nu_q=>State%NuPerturbations%nu_q, nu_int_kernel=>State%NuPerturbations%nu_int_kernel)
        do iq=1,EV%nq(nu_i)
            aq=am/nu_q(iq)
            v=1._dl/sqrt(1._dl+aq*aq)
            drhonu=drhonu+ nu_int_kernel(iq)* y(ind)/v
            fnu=fnu+nu_int_kernel(iq)* y(ind+1)
            if (present(dpnu)) then
                dpnu=dpnu+  nu_int_kernel(iq)* y(ind)*v
                pinu=pinu+ nu_int_kernel(iq)*y(ind+2)*v
            end if
            ind=ind+EV%lmaxnu_tau(nu_i)+1
        end do
        ind = EV%nu_pert_ix
        do iq=EV%nq(nu_i)+1,State%NuPerturbations%nqmax
            !Get the rest from perturbatively relativistic expansion
            aq=am/nu_q(iq)
            v=1._dl/sqrt(1._dl+aq*aq)
            pert_scale=(State%nu_masses(nu_i)/nu_q(iq))**2/2
            tmp = nu_int_kernel(iq)*(y(EV%r_ix)  + pert_scale*y(ind))
            drhonu=drhonu+ tmp/v
            fnu=fnu+nu_int_kernel(iq)*(y(EV%r_ix+1)+ pert_scale*y(ind+1))
            if (present(dpnu)) then
                dpnu=dpnu+ tmp*v
                pinu = pinu+ nu_int_kernel(iq)*(y(EV%r_ix+2)+ pert_scale*y(ind+2))*v
            end if
        end do
    end associate
    if (present(dpnu)) then
        dpnu = dpnu/3
    end if

    end subroutine Nu_Integrate_L012

    subroutine Nu_pinudot(EV,y, ydot, a,adotoa, nu_i,pinudot)
    type(EvolutionVars) EV
    integer, intent(in) :: nu_i
    real(dl), intent(in) :: a,adotoa, y(EV%nvar), ydot(EV%nvar)

    !  Compute the time derivative of the mean density in massive neutrinos
    !  and the shear perturbation.
    real(dl) pinudot
    real(dl) aq,q,v,aqdot,vdot
    real(dl) psi2,psi2dot
    real(dl) am, pert_scale
    integer iq,ind

    !  q is the comoving momentum in units of k_B*T_nu0/c.
    pinudot=0._dl
    ind=EV%nu_ix(nu_i)+2
    am=a*State%nu_masses(nu_i)
    do iq=1,EV%nq(nu_i)
        q=State%NuPerturbations%nu_q(iq)
        aq=am/q
        aqdot=aq*adotoa
        v=1._dl/sqrt(1._dl+aq*aq)
        vdot=-aq*aqdot/(1._dl+aq*aq)**1.5d0
        pinudot=pinudot+State%NuPerturbations%nu_int_kernel(iq)*(ydot(ind)*v+y(ind)*vdot)
        ind=ind+EV%lmaxnu_tau(nu_i)+1
    end do
    ind = EV%nu_pert_ix+2
    do iq=EV%nq(nu_i)+1,State%NuPerturbations%nqmax
        q=State%NuPerturbations%nu_q(iq)
        aq=am/q
        aqdot=aq*adotoa
        pert_scale=(State%nu_masses(nu_i)/q)**2/2
        v=1._dl/sqrt(1._dl+aq*aq)
        vdot=-aq*aqdot/(1._dl+aq*aq)**1.5d0
        psi2dot=ydot(EV%r_ix+2)  + pert_scale*ydot(ind)
        psi2=y(EV%r_ix+2)  + pert_scale*y(ind)
        pinudot=pinudot+State%NuPerturbations%nu_int_kernel(iq)*(psi2dot*v+psi2*vdot)
    end do

    end subroutine Nu_pinudot

    !ccccccccccccccccccccccccccccccccccccccccccccccccccccccccccccccccccccc
    function Nu_pi(EV, y, a, nu_i) result(pinu)
    type(EvolutionVars) EV
    integer, intent(in) :: nu_i
    real(dl), intent(in) :: a, y(EV%nvart)
    real(dl) :: am
    real(dl) pinu,q,aq,v
    integer iq, ind

    if (EV%nq(nu_i)/=State%NuPerturbations%nqmax) call MpiStop('Nu_pi: nq/=nqmax')
    pinu=0
    ind=EV%nu_ix(nu_i)+2
    am=a*State%nu_masses(nu_i)
    do iq=1, EV%nq(nu_i)
        q=State%NuPerturbations%nu_q(iq)
        aq=am/q
        v=1._dl/sqrt(1._dl+aq*aq)
        pinu=pinu+State%NuPerturbations%nu_int_kernel(iq)*y(ind)*v
        ind =ind+EV%lmaxnut+1
    end do

    end function Nu_pi

    !cccccccccccccccccccccccccccccccccccccccccccccc
    subroutine Nu_Intvsq(EV,y, a, nu_i, G11,G30)
    type(EvolutionVars) EV
    integer, intent(in) :: nu_i
    real(dl), intent(in) :: a, y(EV%nvar)
    real(dl), intent(OUT) ::  G11,G30

    !  Compute the third order variables (in velocity dispersion)
    !by integrating over momentum.
    real(dl) aq,q,v, am
    integer iq, ind

    !  q is the comoving momentum in units of k_B*T_nu0/c.
    am=a*State%nu_masses(nu_i)
    ind=EV%nu_ix(nu_i)
    G11=0._dl
    G30=0._dl
    if (EV%nq(nu_i)/=State%NuPerturbations%nqmax) call MpiStop('Nu_Intvsq nq/=nqmax0')
    do iq=1, EV%nq(nu_i)
        q=State%NuPerturbations%nu_q(iq)
        aq=am/q
        v=1._dl/sqrt(1._dl+aq*aq)
        G11=G11+State%NuPerturbations%nu_int_kernel(iq)*y(ind+1)*v**2
        if (EV%lmaxnu_tau(nu_i)>2) then
            G30=G30+State%NuPerturbations%nu_int_kernel(iq)*y(ind+3)*v**2
        end if
        ind = ind+EV%lmaxnu_tau(nu_i)+1
    end do

    end subroutine Nu_Intvsq


    subroutine MassiveNuVars(EV,y,a,grho,gpres,dgrho,dgq, wnu_arr)
    implicit none
    type(EvolutionVars) EV
    real(dl) :: y(EV%nvar), a, grho,gpres,dgrho,dgq
    real(dl), intent(out), optional :: wnu_arr(max_nu)
    !grho = a^2 kappa rho
    !gpres = a^2 kappa p
    !dgrho = a^2 kappa \delta\rho
    !dgp =  a^2 kappa \delta p
    !dgq = a^2 kappa q (heat flux)
    integer nu_i
    real(dl) grhormass_t, rhonu, qnu, clxnu, grhonu_t, gpnu_t, pnu

    do nu_i = 1, CP%Nu_mass_eigenstates
        grhormass_t=State%grhormass(nu_i)/a**2

        !Get density and pressure as ratio to massless by interpolation from table
        call ThermalNuBack%rho_P(a*State%nu_masses(nu_i),rhonu,pnu)

        if (EV%MassiveNuApprox(nu_i)) then
            clxnu=y(EV%nu_ix(nu_i))
            qnu=y(EV%nu_ix(nu_i)+2)
        else
            !Integrate over q
            call Nu_Integrate_L012(EV, y, a, nu_i, clxnu,qnu)
            !clxnu_here  = rhonu*clxnu, qnu_here = qnu*rhonu
            qnu=qnu/rhonu
            clxnu = clxnu/rhonu
        endif

        grhonu_t=grhormass_t*rhonu
        gpnu_t=grhormass_t*pnu

        grho = grho  + grhonu_t
        gpres= gpres + gpnu_t
        dgrho= dgrho + grhonu_t*clxnu
        dgq  = dgq   + grhonu_t*qnu

        if (present(wnu_arr)) then
            wnu_arr(nu_i) =pnu/rhonu
        end if
    end do

    end subroutine MassiveNuVars


    function Get21cm_source2(a,Delta_source,Delta_TCMB,Delta_Tm,Delta_xe,Tmat,Trad,xe, vterm )
    !Delta_Tspin - Delta_TCMB
    use constants
    use DarkAge21cm
    !vterm = hdot/clh + k*n/3/clh
    real(dl), intent(in) :: a,Delta_source,Delta_TCMB,Delta_Tm,Tmat,Trad,xe, Delta_xe, vterm
    real(dl) :: Get21cm_source2
    real(dl) Rgamma,Rm
    real(dl) dC10, n_H,C10, C10_HH, C10_eH
    real(dl) kappa_HH,kappa_eH
    real(dl) tau_eps
    real(dl) H
    real(dl) TSpin
    n_H = State%NNow/a**3
    kappa_HH = kappa_HH_21cm(Tmat, .false.)
    kappa_eH = kappa_eH_21cm(Tmat, .false.)
    C10_HH = n_H*kappa_HH* (1- xe)
    C10_eH = n_H*kappa_eH*xe
    C10 = C10_HH + C10_eH    !only relevant when He ionization is negligible
    Rgamma = 1._dl/(C10+A10*Trad/T_21cm)
    Rm = 1._dl/(C10+A10*Tmat/T_21cm)

    !          TSpin=TsRecfast(a)
    !          write(*,'(9e15.5)') 1/a-1,Tmat,Tspin, Trad,C10_HH,C10_eH,A10*Trad/T_21cm,xe,&
    !                  n_H*kappa_pH_21cm(Tmat, .false.)*xe
    !          if (a>0.5) stop

    dC10 = (C10*Delta_source + (C10_HH*kappa_HH_21cm(Tmat, .true.) &
        + C10_eH*kappa_eH_21cm(Tmat, .true.)) * &
        Delta_Tm + (kappa_eH-kappa_HH)*xe*n_H*Delta_xe)

    Get21cm_source2 =  dC10*(Rgamma-Rm) +  C10*(Rm*Delta_tm - Delta_TCMB*Rgamma)

    TSpin=CP%Recomb%T_s(a)
    H = (1/(a*dtauda(State,a)))
    tau_eps = a*line21_const*State%NNow/a**3/H/Tspin/1000

    Get21cm_source2 = Get21cm_source2 + &
        tau_eps/2*A10*( 1/(C10*T_21cm/Tmat+A10) -  1/(C10*T_21cm/Trad+A10) ) * &
        (Delta_source -vterm + dC10/C10 + 2*( - Rgamma*dC10 + Delta_TCMB*(C10*Rgamma-1)) &
        + Trad/(Tmat-Trad)*(Delta_tm-Delta_TCMB)   )

    end function Get21cm_source2


    function Get21cm_dTs(a,Delta_n,Delta_Ts,Delta_TCMB,Delta_Tm,Tmat,Trad,xe )
    !d Delta T_s / d eta dropping small \Delta_xe terms
    use constants
    use DarkAge21cm
    real(dl), intent(in) :: a,Delta_n,Delta_Ts,Delta_TCMB,Delta_Tm,Tmat,Trad,xe
    real(dl) :: Get21cm_dTs
    real(dl) n_H,C10, C10_HH, C10_eH, delta_C10
    real(dl) kappa_HH,kappa_eH, TSpin

    n_H = State%NNow/a**3
    kappa_HH = kappa_HH_21cm(Tmat, .false.)
    kappa_eH = kappa_eH_21cm(Tmat, .false.)
    C10_HH = n_H*kappa_HH* (1- xe)
    C10_eH = n_H*kappa_eH*xe
    C10 = C10_HH + C10_eH    !only relevant when He ionization is negligible
    TSpin=CP%Recomb%T_s(a)
    delta_C10 = C10*Delta_n + (C10_HH*kappa_HH_21cm(Tmat, .true.) &
        +C10_eH*kappa_eH_21cm(Tmat, .true.))*Delta_Tm

    !          write(*,'(9e15.5)') 1/a-1,Tmat,Tspin, Trad,C10_HH,C10_eH,A10*Trad/T_21cm,xe,&
    !                  n_H*kappa_pH_21cm(Tmat, .false.)*xe

    Get21cm_dTs =  4*a*( TSpin/TMat*(Delta_Tm-Delta_ts)*C10 + (1-TSpin/TMat)*delta_C10 + &
        (Trad*Delta_TCMB - Tspin*Delta_Ts)*A10/T_21cm ) * MPC_in_sec

    end function Get21cm_dTs


    subroutine output_window_sources(EV, sources, y, yprime, &
        tau, a, adotoa, grho, gpres, &
        k, etak, z, etakdot, phi, phidot, sigma, sigmadot, &
        dgrho, clxg,clxb,clxc,clxnu, Delta_TM, Delta_xe,  &
        dgq, qg,  vb, qgdot, vbdot, &
        dgpi, pig, pigdot, diff_rhopi, &
        polter, polterdot, polterddot, octg, octgdot, E, Edot, &
        opacity, dopacity, ddopacity, visibility, dvisibility, ddvisibility, exptau)
    !Line of sight sources for number counts, lensing and 21cm redshift windows
    type(EvolutionVars) EV
    real(dl) y(EV%nvar), yprime(EV%nvar)
    real(dL), intent(out) :: sources(:)
    real(dL), intent(in) :: tau, a, adotoa, grho, gpres, &
        k,etak, z, etakdot, phi, phidot, sigma, sigmadot, &
        dgrho, clxg,clxb,clxc,clxnu,  &
        dgq, qg, vb, qgdot, vbdot, &
        dgpi, pig, pigdot, diff_rhopi, &
        polter, polterdot, polterddot, octg, octgdot, E(2:3), Edot(2:3), &
        opacity, dopacity, ddopacity, visibility, dvisibility, ddvisibility, exptau
    real(dl), intent(in) :: Delta_TM, Delta_xe
    real(dl) s(0:10), t(0:10)
    real(dl) counts_radial_source, counts_velocity_source, counts_density_source, counts_ISW_source, &
        counts_redshift_source, counts_timedelay_source, counts_potential_source
    integer w_ix, lineoff,lineoffpol
    real(dl) Delta_TCMB
    integer j
    real(dl) Tmat,Trad, Delta_source, Delta_source2
    real(dl) xe, chi, polter_line

    j = EV%OutputStep
    if (CP%SourceTerms%line_reionization) sources(2)=0

    if (tau <= EV%ThermoData%tau_start_redshiftwindows) return

    !There are line of sight contributions...
    if (CP%Do21cm) then
        Delta_TCMB = clxg/4
        Delta_source = clxb
        Trad = CP%TCMB/a

        xe = CP%Recomb%x_e(a)
        Tmat = CP%Recomb%T_m(a)

        Delta_source2 = Get21cm_source2(a,Delta_source,Delta_TCMB,Delta_Tm,Delta_xe,Tmat,Trad,xe, &
            k*(z+vb)/adotoa/3)
    end if

    do w_ix = 1, State%num_redshiftwindows
        associate (W => State%Redshift_W(w_ix))

            if (W%kind == window_lensing) then
                sources(3+w_ix) =-2*phi*W%win_lens(j)
            elseif (W%kind == window_counts) then
                !assume zero velocity bias and relevant tracer is CDM perturbation
                !neglect anisotropic stress in some places

                !Main density source
                if (CP%SourceTerms%counts_density) then
                    counts_density_source= W%wing(j)*(clxc*W%Window%GetBias(k,a) + (W%comoving_density_ev(j) - 3*adotoa)*sigma/k)
                    !Newtonian gauge count density; bias assumed to be on synchronous gauge CDM density
                else
                    counts_density_source= 0
                endif

                if (CP%SourceTerms%counts_redshift) then
                    !Main redshift distortion from kV_N/H j'' integrated by parts twice (V_N = sigma in synch gauge)
                    counts_redshift_source = ((4.D0*adotoa**2+gpres+grho/3.D0)/k*W%wing2(j)+ &
                        (-4.D0*W%dwing2(j)*adotoa+W%ddwing2(j))/k)*sigma+(-etak/adotoa*k/3.D0-dgrho/ &
                        adotoa/6.D0+(etak/adotoa*k/3.D0+dgrho/adotoa/6.D0+(dgq/2.D0-2.D0*etak*adotoa)/k) &
                        /EV%Kf(1))*W%wing2(j)+2.D0*W%dwing2(j)*etak/k/EV%Kf(1)
                else
                    counts_redshift_source= 0
                end if

                ! 2v j'/(H\chi) geometric term
                if (State%tau0-tau > 0.1_dl .and. CP%SourceTerms%counts_radial) then
                    chi =State%tau0-tau
                    counts_radial_source= (1-2.5*W%Window%dlog10Ndm)*((-4.D0*W%wing2(j)/chi*adotoa &
                        -2.D0*(-W%dwing2(j)*chi-W%wing2(j))/chi**2)/ &
                        k*sigma+2.D0*W%wing2(j)*etak/chi/k/EV%Kf(1))
                else
                    counts_radial_source = 0
                end if

                if (CP%SourceTerms%counts_timedelay) then
                    !time delay; WinV is int g/chi
                    counts_timedelay_source= 2*(1-2.5*W%Window%dlog10Ndm)*W%WinV(j)*2*phi
                else
                    counts_timedelay_source = 0
                end if

                if (CP%SourceTerms%counts_ISW) then
                    !WinF is int wingtau
                    counts_ISW_source = W%WinF(j)*2*phidot
                else
                    counts_ISW_source = 0
                end if

                if (CP%SourceTerms%counts_potential) then
                    !approx phi = psi
                    counts_potential_source = ( phidot/adotoa + phi +(5*W%Window%dlog10Ndm-2)*phi ) * W%wing(j) &
                        + phi * W%wingtau(j)
                else
                    counts_potential_source = 0
                end if

                if (CP%SourceTerms%counts_velocity) then
                    counts_velocity_source =  (-2.D0*W%wingtau(j)*adotoa+W%dwingtau(j))/k*sigma &
                        +W%wingtau(j)*etak/k/EV%Kf(1) &
                        - counts_radial_source  !don't double count terms; counts_radial is part of counts_velocity with 1/H/chi
                else
                    counts_velocity_source = 0
                end if

                sources(3+w_ix)=  counts_radial_source +  counts_density_source + counts_redshift_source &
                    + counts_timedelay_source + counts_potential_source &
                    + counts_ISW_source + counts_velocity_source

                sources(3+w_ix)=sources(3+w_ix)/W%Fq

                if (CP%SourceTerms%counts_lensing) &
                    sources(3+W%mag_index+State%num_redshiftwindows) = phi*W%win_lens(j)*(2-5*W%Window%dlog10Ndm)
            elseif (W%kind == window_21cm) then
                if (CP%SourceTerms%line_basic) then
                    sources(3+w_ix)= exptau*(W%wing(j)*Delta_source + W%wing2(j)*Delta_source2 &
                        - W%Wingtau(j)*(clxb - (Delta_source2+clxg/4)))
                    !!    sources(3+w_ix)= exptau*W%wing(j)*phi
                else
                    sources(3+w_ix)= 0
                end if

                if (CP%SourceTerms%line_distortions ) then
                    !With baryon velocity, dropping small terms
                    s(1) =  (sigma/adotoa/3.D0-etak/adotoa**2/3.D0)*W%wing(j)*exptau*k
                    s(2) =  -1.D0/adotoa**2*exptau*W%wing(j)*dgrho/6.D0+((((4.D0*sigma+ &
                        vb)*adotoa+(-grho*sigma/2.D0-vb*grho/3.D0)/adotoa+(sigma*grho**2/18.D0+ &
                        vb*grho**2/18.D0)/adotoa**3)*W%wing(j)-4.D0*W%dwing(j)*sigma+(W%ddwing(j)*sigma+ &
                        W%ddwing(j)*vb)/adotoa+(W%dwing(j)*sigma*grho/3.D0+W%dwing(j)*vb*grho/3.D0)/ &
                        adotoa**2-2.D0*W%dwing(j)*vb+((-2.D0*etak+etak*grho/adotoa**2/3.D0)*W%wing(j) &
                        + 2.D0*W%dwing(j)*etak/adotoa)/EV%Kf(1))*exptau+ &
                        (-4.D0*visibility*sigma- 2.D0*visibility*vb+ &
                        (dvisibility*sigma+dvisibility*vb)/adotoa+(visibility*grho*sigma/3.D0+ &
                        visibility*vb*grho/3.D0)/adotoa**2)*W%wing(j)+2.D0*visibility*etak/adotoa*W%wing(j)/ &
                        EV%Kf(1)+(2.D0*visibility*W%dwing(j)*sigma+2.D0*visibility*W%dwing(j)*vb)/adotoa)/k
                    t(0) =  s(1)+s(2)

                    sources(3+w_ix)= sources(3+w_ix) + t(0)
                end if


                if (CP%SourceTerms%line_extra) then
                    !All sources except below
                    if (CP%SourceTerms%line_basic .and. CP%SourceTerms%line_distortions) then
                        sources(3+w_ix) =  (-2.D0/3.D0*sigma+2.D0/3.D0*etak/adotoa)*W%winV(j)*exptau*k+ &
                            (W%wing2(j)*Delta_source2+W%wing(j)*Delta_source+1.D0/adotoa*W%winV(j)*dgrho/3.D0)* &
                            exptau+((-W%dwing(j)*vb+(-(3.D0*gpres+grho)*sigma/3.D0 &
                            - 4.D0*adotoa**2*sigma)*W%winV(j)+4.D0*adotoa*W%dwinV(j)*sigma+(-sigma- &
                            vb)*W%ddWinV(j)-vbdot*W%wing(j)-W%dwinV(j)*vbdot+(-2.D0*W%dwinV(j)*etak &
                            + 2.D0*etak*adotoa*W%winV(j))/EV%Kf(1))*exptau-2.D0*visibility*sigma*W%dwinV(j)+ &
                            (4.D0*visibility*sigma*adotoa-dvisibility*sigma)*W%winV(j)-2.D0*visibility*W%winV(j)*etak/ &
                            EV%Kf(1)-visibility*W%dwinV(j)*vb-visibility*W%wing(j)*vb)/k+((2.D0*W%dwinV(j)*dgpi+ &
                            diff_rhopi*W%winV(j))*exptau+2.D0*visibility*W%winV(j)*dgpi)/k**2
                    else
                        s(1) =  ((-2.D0/3.D0*sigma+2.D0/3.D0*etak/adotoa)*W%winV(j)+(-sigma/adotoa/3.D0+ &
                            etak/adotoa**2/3.D0)*W%wing(j))*exptau*k+(1.D0/adotoa*W%winV(j)*dgrho/3.D0 &
                            + 1.D0/adotoa**2*W%wing(j)*dgrho/6.D0)*exptau
                        s(2) =  s(1)
                        s(6) =  ((-vb-sigma)*W%ddWinV(j)+(-4.D0*adotoa**2*sigma-&
                            (18.D0*gpres+ 6.D0*grho)*sigma/18.D0)*W%winV(j)+((-4.D0*sigma-vb)*adotoa-vbdot+&
                            (grho*sigma/ 2.D0+vb*grho/3.D0)/adotoa+(-grho**2*sigma/18.D0-vb*grho**2/18.D0)/ &
                            adotoa**3)*W%wing(j)+W%dwing(j)*vb+(-W%ddwing(j)*sigma-W%ddwing(j)*vb)/adotoa &
                            + 4.D0*W%dwinV(j)*sigma*adotoa+4.D0*W%dwing(j)*sigma+(-W%dwing(j)*grho*sigma/3.D0- &
                            W%dwing(j)*vb*grho/3.D0)/adotoa**2-W%dwinV(j)*vbdot+((2.D0*etak-etak*grho/ &
                            adotoa**2/3.D0)*W%wing(j)-2.D0*W%dwing(j)*etak/adotoa-2.D0*W%dwinV(j)*etak &
                            + 2.D0*etak*adotoa*W%winV(j))/EV%Kf(1))*exptau-visibility*W%dwinV(j)*vb+ &
                            (4.D0*visibility*sigma*adotoa-dvisibility*sigma)*W%winV(j)
                        s(5) =  s(6)+(-2.D0*visibility*etak/adotoa*W%wing(j)-2.D0*visibility*W%winV(j)*etak)/ &
                            EV%Kf(1)+(4.D0*visibility*sigma+(-visibility*grho*sigma/3.D0-visibility*vb*grho/3.D0)/ &
                            adotoa**2+visibility*vb+(-dvisibility*sigma-dvisibility*vb)/adotoa)*W%wing(j)+ &
                            (-2.D0*visibility*W%dwing(j)*sigma-2.D0*visibility*W%dwing(j)*vb)/adotoa &
                            - 2.D0*visibility*W%dwinV(j)*sigma
                        s(6) =  1.D0/k
                        s(4) =  s(5)*s(6)
                        s(5) =  ((diff_rhopi*W%winV(j)+2.D0*W%dwinV(j)*dgpi)*exptau &
                            + 2.D0*visibility*dgpi*W%winV(j))/k**2
                        s(3) =  s(4)+s(5)
                        t(0) =  s(2)+s(3)

                        sources(3+w_ix) =   sources(3+w_ix) + t(0)
                    end if
                end if


                if (CP%SourceTerms%line_reionization) then
                    if (State%num_redshiftwindows>1) stop 'reionization only for one window at the mo'
                    lineoff=EV%reion_line_ix
                    lineoffpol = lineoff+EV%lmaxline-1

                    if (tau  < State%tau0) then
                        polter_line = 0.1_dl*y(lineoff+2)+9._dl/15._dl*y(lineoffpol+2)
                        sources(2)=visibility*polter_line*(15._dl/2._dl)/(f_K(State%tau0-tau)*k)**2
                    else
                        sources(2)=0
                    end if

                    if (.not. CP%SourceTerms%use_21cm_mK) sources(2)= sources(2) /W%Fq

                    s(1) =  visibility*y(lineoff+2)/4.D0+visibility*y(lineoff)
                    s(2) =  s(1)
                    s(4) =  (-1.D0/EV%Kf(1)*visibility*W%winV(j)*etak/10.D0-visibility*sigma*W%dwinV(j)/10.D0 &
                        - 9.D0/20.D0*visibility*yprime(lineoff+2)-27.D0/100.D0*visibility*opacity*y(lineoff+1) &
                        - 9.D0/10.D0*dvisibility*y(lineoff+3)-3.D0/20.D0*visibility*opacity*EV%Kf(2)*y(lineoffpol+3)+ &
                        visibility*W%dwinV(j)*vb+81.D0/200.D0*visibility*opacity*y(lineoff+3) &
                        +3.D0/5.D0*dvisibility*y(lineoff+1)+3.D0/10.D0*visibility*yprime(lineoff+1)+ &
                        (visibility*adotoa*sigma/5.D0+(36.D0*visibility*opacity-80.D0*dvisibility)*sigma/400.D0+ &
                        dvisibility*vb+visibility*vbdot)*W%winV(j))/k
                    s(5) =  (visibility*W%winV(j)*dgpi/10.D0+9.D0/20.D0*visibility*dopacity*y(lineoffpol+2) &
                        + 261.D0/400.D0*visibility*opacity**2.D0*y(lineoff+2)&
                        -117.D0/200.D0*visibility*opacity**2.D0*y(lineoffpol+2)+3.D0/4.D0*ddvisibility*y(lineoff+2) &
                        - 27.D0/20.D0*dvisibility*opacity*y(lineoff+2)+9.D0/10.D0*dvisibility*opacity*y(lineoffpol+2)&
                        -27.D0/40.D0*visibility*dopacity*y(lineoff+2))/k**2
                    s(3) =  s(4)+s(5)
                    t(0) =  s(2)+s(3)

                    sources(3+w_ix)= sources(3+w_ix) + t(0)
                end if

                if (CP%SourceTerms%line_phot_quadrupole) then
                    s(1) =  (EV%kf(1)*W%wing2(j)*pig/2.D0+(-clxg/4.D0-5.D0/8.D0*pig)*W%wing2(j))*exptau
                    s(3) =  ((-1.D0/EV%kf(1)*W%wing2(j)*etak+(-sigma+9.D0/8.D0*EV%kf(2)*y(9) &
                        -3.D0/4.D0*qg)*W%dwing2(j)+(-opacity*vb+2.D0*adotoa*sigma+9.D0/8.D0*EV%kf(2)*yprime(9) &
                        + 3.D0/8.D0*opacity*EV%kf(2)*E(3)+3.D0/4.D0*opacity*qg)*W%wing2(j))*exptau+ &
                        (-3.D0/4.D0*visibility*qg-visibility*sigma+9.D0/8.D0*visibility*EV%kf(2)*y(9))*W%wing2(j))/k
                    s(4) =  (((27.D0/16.D0*opacity*pig-15.D0/8.D0*pigdot &
                        -9.D0/8.D0*opacity*E(2))*W%dwing2(j)+(27.D0/16.D0*dopacity*pig &
                        +9.D0/8.D0*opacity**2.D0*E(2)-9.D0/8.D0*opacity**2.D0*polter &
                        +27.D0/16.D0*opacity*pigdot+dgpi-9.D0/8.D0*dopacity*E(2))*W%wing2(j)&
                        -15.D0/8.D0*W%ddwing2(j)*pig)*exptau-15.D0/4.D0*visibility*W%dwing2(j)*pig+(- &
                        (-27.D0*visibility*opacity+30.D0*dvisibility)*pig/16.D0-9.D0/8.D0*visibility*opacity*E(2) &
                        - 15.D0/8.D0*visibility*pigdot)*W%wing2(j))/k**2
                    s(2) =  s(3)+s(4)
                    t(0) =  s(1)+s(2)

                    sources(3+w_ix)= sources(3+w_ix)+ t(0)
                end if


                if (CP%SourceTerms%line_phot_dipole) then
                    sources(3+w_ix)=sources(3+w_ix) + (EV%kf(1)*W%wing2(j)*pig/2.D0-W%wing2(j)*clxg/4.D0)*exptau &
                        +(((vbdot- opacity*vb+3.D0/4.D0*opacity*qg)*&
                        W%wing2(j)+(vb-3.D0/4.D0*qg)*W%dwing2(j))*exptau+&
                        (visibility*vb-3.D0/4.D0*visibility*qg)*W%wing2(j))/k
                end if

                if (.not. CP%SourceTerms%use_21cm_mK) sources(3+w_ix)= sources(3+w_ix) /W%Fq
            end if
        end associate
    end do
    end subroutine output_window_sources

    subroutine output(EV, y, j, tau,sources, num_custom_sources)
    type(EvolutionVars) EV
    real(dl) y(EV%nvar), yprime(EV%nvar)
    integer, intent(in) :: j
    real(dl) tau
    real(dl), target :: sources(:)
    integer, intent(in) :: num_custom_sources

    yprime = 0
    EV%OutputSources => Sources
    EV%OutputStep = j
    if (num_custom_sources>0) &
        EV%CustomSources => sources(State%CLdata%CTransScal%NumSources - num_custom_sources+1:)
    call derivs(EV,EV%ScalEqsToPropagate,tau,y,yprime)
    nullify(EV%OutputSources, EV%CustomSources)

    end subroutine output

    subroutine outputt(EV,yt,n,tau,dt,dte,dtb)
    !calculate the tensor sources for open and closed case
    implicit none
    integer n
    type(EvolutionVars) :: EV
    real(dl), target :: yt(n), ytprime(n)
    real(dl) tau,dt,dte,dtb,x,polterdot,polterddot,prefac
    real(dl) pig, pigdot, octg, aux, polter, shear, adotoa,a
    real(dl) sinhxr,cothxor
    real(dl) k,k2
    real(dl), dimension(:),pointer :: E,Bprime,Eprime
    real(dl), target :: pol(3),polEprime(3), polBprime(3)
    real(dl) opacity, dopacity, ddopacity, &
        visibility, dvisibility, ddvisibility, exptau, lenswindow

    call derivst(EV,EV%nvart,tau,yt,ytprime)

    k2=EV%k2_buf
    k=EV%k_buf
    aux=EV%aux_buf
    shear = yt(ixt_shear)

    x=(State%tau0-tau)/State%curvature_radius
    call EV%ThermoData%IonizationFunctionsAtTime(tau, a, opacity, dopacity, ddopacity, &
        visibility, dvisibility, ddvisibility, exptau, lenswindow)

    !  And the electric part of the Weyl.
    if (.not. EV%TensTightCoupling) then
        !  Use the full expression for pigdt
        pig=yt(EV%g_ix+2)
        pigdot=ytprime(EV%g_ix+2)
        E => yt(EV%E_ix+1:)
        Eprime=> ytprime(EV%E_ix+1:)
        Bprime => ytprime(EV%B_ix+1:)
        octg=ytprime(EV%g_ix+3)
    else
        !  Use the tight-coupling approximation
        adotoa = 1/(a*dtauda(State,a))
        pigdot=32._dl/45._dl*k/opacity*(2._dl*adotoa*shear+ytprime(ixt_shear))
        pig = 32._dl/45._dl*k/opacity*shear
        pol=0
        polEprime=0
        polBprime=0
        E=>pol
        EPrime=>polEPrime
        BPrime=>polBPrime
        E(2)=pig/4._dl
        EPrime(2)=pigdot/4
        octg=0
    endif

    sinhxr=State%rofChi(x)*State%curvature_radius

    if (EV%q*sinhxr > 1.e-8_dl) then
        prefac=sqrt(EV%q2*State%curvature_radius*State%curvature_radius-State%Ksign)
        cothxor=State%cosfunc(x)/sinhxr

        polter = 0.1_dl*pig + 9._dl/15._dl*E(2)
        polterdot=9._dl/15._dl*Eprime(2) + 0.1_dl*pigdot
        polterddot = 9._dl/15._dl*(-dopacity*(E(2)-polter)-opacity*(  &
            Eprime(2)-polterdot) + k*(2._dl/3._dl*Bprime(2)*aux - 5._dl/27._dl*Eprime(3)*EV%Kft(2))) &
            +0.1_dl*(k*(-octg*EV%Kft(2)/3._dl + 8._dl/15._dl*ytprime(ixt_shear)) - &
            dopacity*(pig - polter) - opacity*(pigdot-polterdot))

        dt=(shear*exptau + (15._dl/8._dl)*polter*visibility/k)*State%curvature_radius/sinhxr**2/prefac

        dte=State%curvature_radius*15._dl/8._dl/k/prefac* &
            ((ddvisibility*polter + 2._dl*dvisibility*polterdot + visibility*polterddot)  &
            + 4._dl*cothxor*(dvisibility*polter + visibility*polterdot) - &
            visibility*polter*(k2 -6*cothxor**2))

        dtb=15._dl/4._dl*EV%q*State%curvature_radius/k/prefac*(visibility*(2._dl*cothxor*polter + polterdot) + dvisibility*polter)
    else
        dt=0._dl
        dte=0._dl
        dtb=0._dl
    end if

    end subroutine outputt


    subroutine outputv(EV,yv,n,tau,dt,dte,dtb)
    !calculate the vector sources
    implicit none
    integer n
    type(EvolutionVars) :: EV
    real(dl), target :: yv(n), yvprime(n)
    real(dl) tau,dt,dte,dtb,x,polterdot
    real(dl) vb,qg, pig, polter, sigma
    real(dl) k,k2
    real(dl), dimension(:),pointer :: E,Eprime
    real(dl) a, opacity, dopacity, ddopacity, &
        visibility, dvisibility, ddvisibility, exptau, lenswindow


    call derivsv(EV,EV%nvarv,tau,yv,yvprime)

    k2=EV%k2_buf
    k=EV%k_buf
    sigma = yv(2)
    vb  = yv(3)
    qg  = yv(4)
    pig = yv(5)


    x=(State%tau0-tau)*k

    if (x > 1.e-8_dl) then
        E => yv(EV%lmaxv+3:)
        Eprime=> yvprime(EV%lmaxv+3:)

        polter = 0.1_dl*pig + 9._dl/15._dl*E(2)
        polterdot=9._dl/15._dl*Eprime(2) + 0.1_dl*yvprime(5)

        call EV%ThermoData%IonizationFunctionsAtTime(tau, a, opacity, dopacity, ddopacity, &
            visibility, dvisibility, ddvisibility, exptau, lenswindow)

        if (yv(1) < 1e-3) then
            dt = 1
        else
            dt =0
        end if
        dt= (4*(vb+sigma)*visibility + 15._dl/2/k*( visibility*polterdot + dvisibility*polter) &
            + 4*(exptau*yvprime(2)) )/x

        dte= 15._dl/2*2*polter/x**2*visibility + 15._dl/2/k*(dvisibility*polter + visibility*polterdot)/x

        dtb= -15._dl/2*polter/x*visibility
    else
        dt=0
        dte=0
        dtb=0
    end if

    end subroutine outputv

    subroutine initial(EV,y, tau)
    !  Scalar initial conditions.
    implicit none

    type(EvolutionVars) EV
    real(dl) y(EV%nvar)
    real(dl) Rp15,tau,x,x2,x3,om,omtau, &
        Rc,Rb,Rv,Rg,grhonu,chi
    real(dl) k,k2
    real(dl) a,a2, iqg, rhomass,a_massive, ep
    integer l,i, nu_i, j, ind
    integer, parameter :: i_clxg=1,i_clxr=2,i_clxc=3, i_clxb=4, &
        i_qg=5,i_qr=6,i_vb=7,i_pir=8, i_eta=9, i_aj3r=10,i_clxde=11,i_vde=12
    integer, parameter :: i_max = i_vde
    real(dl) initv(6,1:i_max), initvec(1:i_max)

    nullify(EV%OutputTransfer) !Should not be needed, but avoids issues in ifort 14
    nullify(EV%OutputSources)
    nullify(EV%CustomSources)

    EV%is_cosmological_constant = State%CP%DarkEnergy%is_cosmological_constant

    if (State%flat) then
        EV%k_buf=EV%q
        EV%k2_buf=EV%q2
        EV%Kf(1:EV%MaxlNeeded)=1._dl
    else
        EV%k2_buf=EV%q2-State%curv
        EV%k_buf=sqrt(EV%k2_buf)

        do l=1,EV%MaxlNeeded
            EV%Kf(l)=1._dl-State%curv*(l*(l+2))/EV%k2_buf
        end do
    end if

    k=EV%k_buf
    k2=EV%k2_buf

    do j=1,EV%MaxlNeeded
        EV%denlk(j)=denl(j)*k*j
        EV%denlk2(j)=denl(j)*k*EV%Kf(j)*(j+1)
        EV%polfack(j)=polfac(j)*k*EV%Kf(j)*denl(j)
    end do

    !Get time to switch off tight coupling
    !The numbers here are a bit of guesswork
    !The high k increase saves time for very small loss of accuracy
    !The lower k ones are more delicate. Nead to avoid instabilities at same time
    !as ensuring tight coupling is accurate enough
    if (EV%k_buf > epsw) then
        if (EV%k_buf > epsw*5) then
            ep=ep0*5/CP%Accuracy%AccuracyBoost*0.65
        else
            ep=ep0
        end if
    else
        ep=ep0
    end if
    if (second_order_tightcoupling) ep=ep*2
    EV%TightSwitchoffTime = min(EV%ThermoData%tight_tau, EV%ThermoData%OpacityToTime(EV%k_buf/ep))

    y=0

    !  k*tau, (k*tau)**2, (k*tau)**3
    x=k*tau
    x2=x*x
    x3=x2*x
    rhomass =  sum(State%grhormass(1:CP%Nu_mass_eigenstates))
    grhonu=rhomass+State%grhornomass

    om = (State%grhob+State%grhoc)/sqrt(3*(State%grhog+grhonu))
    omtau=om*tau
    Rv=grhonu/(grhonu+State%grhog)

    Rg = 1-Rv
    Rc=CP%omch2/(CP%omch2+CP%ombh2)
    Rb=1-Rc
    Rp15=4*Rv+15

    if (CP%Scalar_initial_condition > initial_nummodes) &
        call MpiStop('Invalid initial condition for scalar modes')

    a=tau*State%adotrad*(1+omtau/4)
    a2=a*a

    initv=0

    !  Set adiabatic initial conditions

    chi=1  !Get transfer function for chi
    initv(1,i_clxg)=-chi*EV%Kf(1)/3*x2*(1-omtau/5)
    initv(1,i_clxr)= initv(1,i_clxg)
    initv(1,i_clxb)=0.75_dl*initv(1,i_clxg)
    initv(1,i_clxc)=initv(1,i_clxb)
    initv(1,i_qg)=initv(1,i_clxg)*x/9._dl
    initv(1,i_qr)=-chi*EV%Kf(1)*(4*Rv+23)/Rp15*x3/27
    initv(1,i_vb)=0.75_dl*initv(1,i_qg)
    initv(1,i_pir)=chi*4._dl/3*x2/Rp15*(1+omtau/4*(4*Rv-5)/(2*Rv+15))
    initv(1,i_aj3r)=chi*4/21._dl/Rp15*x3
    initv(1,i_eta)=-chi*2*EV%Kf(1)*(1 - x2/12*(-10._dl/Rp15 + EV%Kf(1)))

    if (CP%Scalar_initial_condition/= initial_adiabatic) then
        !CDM isocurvature

        initv(2,i_clxg)= Rc*omtau*(-2._dl/3 + omtau/4)
        initv(2,i_clxr)=initv(2,i_clxg)
        initv(2,i_clxb)=initv(2,i_clxg)*0.75_dl
        initv(2,i_clxc)=1+initv(2,i_clxb)
        initv(2,i_qg)=-Rc/9*omtau*x
        initv(2,i_qr)=initv(2,i_qg)
        initv(2,i_vb)=0.75_dl*initv(2,i_qg)
        initv(2,i_pir)=-Rc*omtau*x2/3/(2*Rv+15._dl)
        initv(2,i_eta)= Rc*omtau*(1._dl/3 - omtau/8)*EV%Kf(1)
        initv(2,i_aj3r)=0
        !Baryon isocurvature
        if (Rc==0) call MpiStop('Isocurvature initial conditions assume non-zero dark matter')

        initv(3,:) = initv(2,:)*(Rb/Rc)
        initv(3,i_clxc) = initv(3,i_clxb)
        initv(3,i_clxb)= initv(3,i_clxb)+1

        !neutrino isocurvature density mode

        initv(4,i_clxg)=Rv/Rg*(-1 + x2/6)
        initv(4,i_clxr)=1-x2/6
        initv(4,i_clxc)=-omtau*x2/80*Rv*Rb/Rg
        initv(4,i_clxb)= Rv/Rg/8*x2
        iqg = - Rv/Rg*(x/3 - Rb/4/Rg*omtau*x)
        initv(4,i_qg) =iqg
        initv(4,i_qr) = x/3
        initv(4,i_vb)=0.75_dl*iqg
        initv(4,i_pir)=x2/Rp15
        initv(4,i_eta)=EV%Kf(1)*Rv/Rp15/3*x2

        !neutrino isocurvature velocity mode

        initv(5,i_clxg)=Rv/Rg*x - 2*x*omtau/16*Rb*(2+Rg)/Rg**2
        initv(5,i_clxr)=-x -3*x*omtau*Rb/16/Rg
        initv(5,i_clxc)=-9*omtau*x/64*Rv*Rb/Rg
        initv(5,i_clxb)= 3*Rv/4/Rg*x - 9*omtau*x/64*Rb*(2+Rg)/Rg**2
        iqg = Rv/Rg*(-1 + 3*Rb/4/Rg*omtau+x2/6 +3*omtau**2/16*Rb/Rg**2*(Rg-3*Rb))
        initv(5,i_qg) =iqg
        initv(5,i_qr) = 1 - x2/6*(1+4*EV%Kf(1)/(4*Rv+5))
        initv(5,i_vb)=0.75_dl*iqg
        initv(5,i_pir)=2*x/(4*Rv+5)+omtau*x*6/Rp15/(4*Rv+5)
        initv(5,i_eta)=2*EV%Kf(1)*x*Rv/(4*Rv+5) + omtau*x*3*EV%Kf(1)*Rv/32*(Rb/Rg - 80/Rp15/(4*Rv+5))
        initv(5,i_aj3r) = 3._dl/7*x2/(4*Rv+5)

        !quintessence isocurvature mode
    end if

    if (CP%Scalar_initial_condition==initial_vector) then
        InitVec = 0
        do i=1,initial_nummodes
            InitVec = InitVec+ initv(i,:)*CP%InitialConditionVector(i)
        end do
    else
        InitVec = initv(CP%Scalar_initial_condition,:)
        if (CP%Scalar_initial_condition==initial_adiabatic) InitVec = -InitVec
        !So we start with chi=-1 as before
    end if

    y(ix_etak)= -InitVec(i_eta)*k/2
    !get eta_s*k, where eta_s is synchronous gauge variable

    !  CDM
    y(ix_clxc)=InitVec(i_clxc)

    !  Baryons
    y(ix_clxb)=InitVec(i_clxb)
    y(ix_vb)=InitVec(i_vb)

    !  Photons
    y(EV%g_ix)=InitVec(i_clxg)
    y(EV%g_ix+1)=InitVec(i_qg)

    ! DarkEnergy: This initializes also i_vq, when num_perturb_equations is set
    !             to 2.
    if (CP%DarkEnergy%num_perturb_equations > 0) then
        call CP%DarkEnergy%PerturbationInitial(InitVec(i_clxde:i_clxde + CP%DarkEnergy%num_perturb_equations - 1), &
            a, tau,  k)
        y(EV%w_ix:EV%w_ix + CP%DarkEnergy%num_perturb_equations - 1) = &
            InitVec(i_clxde:i_clxde + CP%DarkEnergy%num_perturb_equations - 1)
    end if

    if (CP%Evolve_delta_Ts) then
        y(EV%Ts_ix) = y(EV%g_ix)/4
    end if

    !  Neutrinos
    y(EV%r_ix)=InitVec(i_clxr)
    y(EV%r_ix+1)=InitVec(i_qr)
    y(EV%r_ix+2)=InitVec(i_pir)

    if (EV%lmaxnr>2) then
        y(EV%r_ix+3)=InitVec(i_aj3r)
    endif

    if (CP%Num_Nu_massive == 0) return

    do nu_i = 1, CP%Nu_mass_eigenstates
        EV%MassiveNuApproxTime(nu_i) = Nu_tau_massive(nu_i)
        a_massive =  20000*k/State%nu_masses(nu_i)*CP%Accuracy%AccuracyBoost*CP%Accuracy%lAccuracyBoost
        if (a_massive >=0.99) then
            EV%MassiveNuApproxTime(nu_i)=State%tau0+1
        else if (a_massive > 17.d0/State%nu_masses(nu_i)*CP%Accuracy%AccuracyBoost) then
            EV%MassiveNuApproxTime(nu_i)=max(EV%MassiveNuApproxTime(nu_i),State%DeltaTime(0._dl,a_massive, 0.01_dl))
        end if
        ind = EV%nu_ix(nu_i)
        do  i=1,EV%nq(nu_i)
            y(ind:ind+2)=y(EV%r_ix:EV%r_ix+2)
            if (EV%lmaxnu_tau(nu_i)>2) y(ind+3)=InitVec(i_aj3r)
            ind = ind + EV%lmaxnu_tau(nu_i)+1
        end do
    end do

    end subroutine initial


    !cccccccccccccccccccccccccccccccccccccccccccccccccccccccccccccccccccccccc
    subroutine initialt(EV,yt,tau)
    !  Initial conditions for tensors
    implicit none
    real(dl) bigR,tau,x,aj3r,elec, pir, rhomass
    integer l
    type(EvolutionVars) EV
    real(dl) k,k2 ,a, omtau
    real(dl) yt(EV%nvart)
    real(dl) tens0, ep, tensfac

    if (State%flat) then
        EV%aux_buf=1._dl
        EV%k2_buf=EV%q2
        EV%k_buf=EV%q
        EV%Kft(1:EV%MaxlNeededt)=1._dl !initialize for flat case
    else
        EV%k2_buf=EV%q2-3*State%curv
        EV%k_buf=sqrt(EV%k2_buf)
        EV%aux_buf=sqrt(1._dl+3*State%curv/EV%k2_buf)
    endif

    k=EV%k_buf
    k2=EV%k2_buf

    do l=1,EV%MaxlNeededt
        if (.not. State%flat) EV%Kft(l)=1._dl-State%curv*((l+1)**2-3)/k2
        EV%denlkt(1,l)=k*denl(l)*l !term for L-1
        tensfac=real((l+3)*(l-1),dl)/(l+1)
        EV%denlkt(2,l)=k*denl(l)*tensfac*EV%Kft(l) !term for L+1
        EV%denlkt(3,l)=k*denl(l)*tensfac**2/(l+1)*EV%Kft(l) !term for polarization
        EV%denlkt(4,l)=k*4._dl/(l*(l+1))*EV%aux_buf !other for polarization
    end do

    if (k > 0.06_dl*epsw) then
        ep=ep0
    else
        ep=0.2_dl*ep0
    end if

    !    finished_tightcoupling = ((k/opacity > ep).or.(1._dl/(opacity*tau) > ep))
    EV%TightSwitchoffTime = min(EV%ThermoData%tight_tau,EV%ThermoData%OpacityToTime(EV%k_buf/ep))

    rhomass =  sum(State%grhormass(1:CP%Nu_mass_eigenstates))
    omtau = tau*(State%grhob+State%grhoc)/sqrt(3*(State%grhog+rhomass+State%grhornomass))
    a=tau*State%adotrad*(1+omtau/4)

    if (DoTensorNeutrinos) then
        bigR = (rhomass+State%grhornomass)/(rhomass+State%grhornomass+State%grhog)
    else
        bigR = 0._dl
    end if

    x=k*tau

    tens0 = 1

    yt(ixt_H)= tens0
    !commented things are for the compensated mode with magnetic fields; can be neglected
    !-15/28._dl*x**2*(bigR-1)/(15+4*bigR)*Magnetic*(1-5./2*omtau/(2*bigR+15))

    elec=-tens0*(1+2*State%curv/k2)*(2*bigR+10)/(4*bigR+15) !elec, with H=1

    !shear
    yt(ixt_shear)=-5._dl/2/(bigR+5)*x*elec
    !          + 15._dl/14*x*(bigR-1)/(4*bigR+15)*Magnetic*(1 - 15./2*omtau/(2*bigR+15))

    yt(ixt_shear+1:EV%nvart)=0._dl

    !  Neutrinos
    if (DoTensorNeutrinos) then
        pir=-2._dl/3._dl/(bigR+5)*x**2*elec
        !           + (bigR-1)/bigR*Magnetic*(1-15./14*x**2/(15+4*bigR))
        aj3r=  -2._dl/21._dl/(bigR+5)*x**3*elec !&
        !           + 3._dl/7*x*(bigR-1)/bigR*Magnetic
        yt(EV%r_ix+2)=pir
        yt(EV%r_ix+3)=aj3r
        !Should set up massive too, but small anyway..
    end if

    end subroutine initialt

    !cccccccccccccccccccccccccccccccccccccccccccccccccccccccccccccccccccccccc
    subroutine initialv(EV,yv,tau)
    !  Initial conditions for vectors

    implicit none
    real(dl) bigR,Rc,tau,x,pir
    type(EvolutionVars) EV
    real(dl) k,k2 ,a, omtau
    real(dl) yv(EV%nvarv)

    if (State%flat) then
        EV%k2_buf=EV%q2
        EV%k_buf=EV%q
    else
        call MpiStop('Vectors not supported in non-flat models')
    endif

    k=EV%k_buf
    k2=EV%k2_buf

    omtau = tau*(State%grhob+State%grhoc)/sqrt(3*(State%grhog+State%grhornomass))

    a=tau*State%adotrad*(1+omtau/4)

    x=k*tau

    bigR = (State%grhornomass)/(State%grhornomass+State%grhog)
    Rc=CP%omch2/(CP%omch2+CP%ombh2)

    yv(1)=a !Could eliminate this, but rarely used anyway

    yv(2)= vec_sig0*(1- 15._dl/2*omtau/(4*bigR+15)) + 45._dl/14*x*Magnetic*(BigR-1)/(4*BigR+15)
    !qg
    yv(4)= vec_sig0/3* (4*bigR + 5)/(1-BigR)*(1  -0.75_dl*omtau*(Rc-1)/(bigR-1)* &
        (1 - 0.25_dl*omtau*(3*Rc-2-bigR)/(BigR-1))) &
        -x/2*Magnetic
    yv(3)= 3._dl/4*yv(4)

    yv(5:EV%nvarv) = 0

    !        if (.false.) then
    !         yv((EV%lmaxv-1+1)+(EV%lmaxpolv-1)*2+3+1) = vec_sig0/6/bigR*x**2*(1+2*bigR*omtau/(4*bigR+15))
    !         yv((EV%lmaxv-1+1)+(EV%lmaxpolv-1)*2+3+2) = -2/3._dl*vec_sig0/bigR*x*(1 +3*omtau*bigR/(4*bigR+15))
    !         yv((EV%lmaxv-1+1)+(EV%lmaxpolv-1)*2+3+3) = 1/4._dl*vec_sig0/bigR*(5+4*BigR)
    !         yv((EV%lmaxv-1+1)+(EV%lmaxpolv-1)*2+3+4) =1/9.*x*vec_sig0*(5+4*bigR)/bigR
    !         yv(4) = 0
    !         yv(3)= 3._dl/4*yv(4)
    !          return
    !        end if

    !  Neutrinos
    !q_r
    yv((EV%lmaxv-1+1)+(EV%lmaxpolv-1)*2+3+1) = -1._dl/3*vec_sig0*(4*BigR+5)/bigR &
        + x**2*vec_sig0/6/BigR +0.5_dl*x*(1/bigR-1)*Magnetic
    !pi_r
    pir=-2._dl/3._dl*x*vec_sig0/BigR - (1/bigR-1)*Magnetic
    yv((EV%lmaxv-1+1)+(EV%lmaxpolv-1)*2+3+1 +1)=pir
    yv((EV%lmaxv-1+1)+(EV%lmaxpolv-1)*2+3+1 +2)=3._dl/7*x*Magnetic*(1-1/BigR)

    end subroutine initialv


    subroutine outtransf(EV, y,tau, Arr)
    !write out clxc, clxb, clxg, clxn
    use Transfer
    implicit none
    type(EvolutionVars) EV
    real(dl), intent(in) :: tau
    real, target :: Arr(:)
    real(dl) y(EV%nvar),yprime(EV%nvar)

    yprime = 0
    EV%OutputTransfer =>  Arr
    call derivs(EV,EV%ScalEqsToPropagate,tau,y,yprime)
    nullify(EV%OutputTransfer)
    Arr(Transfer_kh+1:Transfer_max) = Arr(Transfer_kh+1:Transfer_max)/EV%k2_buf

    end subroutine outtransf

    subroutine derivs(EV,n,tau,ay,ayprime)
    !  Evaluate the time derivatives of the scalar perturbations
    use constants, only : barssc0, Compton_CT, line21_const
    use MassiveNu
    use Recombination
    implicit none
    type(EvolutionVars) EV
    integer n,nu_i
    real(dl) ay(n),ayprime(n)
    real(dl) tau, w
    real(dl) k,k2
    real(dl) opacity
    real(dl) photbar,cs2,pb43,grho,slip,clxgdot, &
        clxcdot,clxbdot,adotdota,gpres,clxrdot,etak
    real(dl) q,aq,v
    real(dl) G11_t,G30_t, wnu_arr(max_nu)

    real(dl) dgq,grhob_t,grhor_t,grhoc_t,grhog_t,grhov_t,grhonu_t,sigma,polter
    real(dl) w_dark_energy_t !equation of state of dark energy
    real(dl) gpres_noDE !Pressure with matter and radiation, no dark energy
    real(dl) qgdot,qrdot,pigdot,pirdot,vbdot,dgrho,adotoa
    real(dl) a,a2,z,clxc,clxb,vb,clxg,qg,pig,clxr,qr,pir
    real(dl) E2, dopacity
    integer l,i,ind, ind2, off_ix, ix
    real(dl) dgs,sigmadot,dz
    real(dl) dgpi,dgrho_matter,grho_matter, clxnu, gpres_nu
    !non-flat vars
    real(dl) cothxor !1/tau in flat case
    real(dl) xe,Trad, Delta_TM, Tmat, Delta_TCMB
    real(dl) delta_p_b, wing_t, wing2_t,winv_t
    real(dl) Delta_source2, polter_line
    real(dl) Delta_xe, Tspin, tau_eps, tau_fac, Tb
    integer lineoff,lineoffpol
    !Variables for source calculation
    real(dl) diff_rhopi, pidot_sum, dgpi_diff, phi
    real(dl) E(2:3), Edot(2:3)
    real(dl) phidot, polterdot, polterddot, octg, octgdot
    real(dl) ddopacity, visibility, dvisibility, ddvisibility, exptau, lenswindow
    real(dl) ISW, quadrupole_source, doppler, monopole_source, tau0, ang_dist
    real(dl) dgrho_de, dgq_de, cs2_de

    k=EV%k_buf
    k2=EV%k2_buf

    !  Get background scale factor, sound speed and ionisation fraction.
    if (EV%TightCoupling) then
        call EV%ThermoData%Values(tau,a,cs2,opacity,dopacity)
    else
        call EV%ThermoData%Values(tau,a,cs2,opacity)
    end if
    a2=a*a

    etak=ay(ix_etak)

    !  CDM variables
    clxc=ay(ix_clxc)

    !  Baryon variables
    clxb=ay(ix_clxb)
    vb=ay(ix_vb)
    !  Compute expansion rate from: grho 8*pi*rho*a**2

    grhob_t=State%grhob/a
    grhoc_t=State%grhoc/a
    grhor_t=State%grhornomass/a2
    grhog_t=State%grhog/a2

    if (EV%is_cosmological_constant) then
        grhov_t = State%grhov * a2
        w_dark_energy_t = -1_dl
    else
        call State%CP%DarkEnergy%BackgroundDensityAndPressure(State%grhov, a, grhov_t, w_dark_energy_t)
    end if

    !total perturbations: matter terms first, then add massive nu, de and radiation
    !  8*pi*a*a*SUM[rho_i*clx_i]
    dgrho_matter=grhob_t*clxb+grhoc_t*clxc
    !  8*pi*a*a*SUM[(rho_i+p_i)*v_i]
    dgq=grhob_t*vb

    gpres_nu=0
    grhonu_t=0

    if (State%CP%Num_Nu_Massive > 0) then
        call MassiveNuVars(EV,ay,a,grhonu_t,gpres_nu,dgrho_matter,dgq, wnu_arr)
    end if

    grho_matter=grhonu_t+grhob_t+grhoc_t
    grho = grho_matter+grhor_t+grhog_t+grhov_t
    gpres_noDE = gpres_nu + (grhor_t + grhog_t)/3

    if (State%flat) then
        adotoa=sqrt(grho/3)
        cothxor=1._dl/tau
    else
        adotoa=sqrt((grho+State%grhok)/3._dl)
        cothxor=1._dl/State%tanfunc(tau/State%curvature_radius)/State%curvature_radius
    end if

    dgrho = dgrho_matter

    if (EV%no_nu_multpoles) then
        !RSA approximation of arXiv:1104.2933, dropping opactity terms in the velocity
        !Approximate total density variables with just matter terms
        z=(0.5_dl*dgrho/k + etak)/adotoa
        dz= -adotoa*z - 0.5_dl*dgrho/k
        clxr=-4*dz/k
        qr=-4._dl/3*z
        pir=0
    else
        !  Massless neutrinos
        clxr=ay(EV%r_ix)
        qr  =ay(EV%r_ix+1)
        pir =ay(EV%r_ix+2)
    endif

    pig=0
    if (EV%no_phot_multpoles) then
        if (.not. EV%no_nu_multpoles) then
            z=(0.5_dl*dgrho/k + etak)/adotoa
            dz= -adotoa*z - 0.5_dl*dgrho/k
            clxg=-4*dz/k-4/k*opacity*(vb+z)
            qg=-4._dl/3*z
        else
            clxg=clxr-4/k*opacity*(vb+z)
            qg=qr
        end if
    else
        !  Photons
        clxg=ay(EV%g_ix)
        qg=ay(EV%g_ix+1)
        if (.not. EV%TightCoupling) pig=ay(EV%g_ix+2)
    end if

    !  8*pi*a*a*SUM[rho_i*clx_i] - radiation terms
    dgrho=dgrho + grhog_t*clxg+grhor_t*clxr

    !  8*pi*a*a*SUM[(rho_i+p_i)*v_i]
    dgq=dgq + grhog_t*qg+grhor_t*qr

    !  Photon mass density over baryon mass density
    photbar=grhog_t/grhob_t
    pb43=4._dl/3*photbar

    if (.not. EV%is_cosmological_constant) then
        call State%CP%DarkEnergy%PerturbedStressEnergy(dgrho_de, dgq_de, &
            a, dgq, dgrho, grho, grhov_t, w_dark_energy_t, gpres_noDE, etak, &
            adotoa, k, EV%Kf(1), ay, ayprime, EV%w_ix)
        dgrho = dgrho + dgrho_de
        dgq = dgq + dgq_de
    end if

    !  Get sigma (shear) and z from the constraints
    ! have to get z from eta for numerical stability
    z=(0.5_dl*dgrho/k + etak)/adotoa
    if (State%flat) then
        !eta*k equation
        sigma=(z+1.5_dl*dgq/k2)
        ayprime(ix_etak)=0.5_dl*dgq
    else
        sigma=(z+1.5_dl*dgq/k2)/EV%Kf(1)
        ayprime(ix_etak)=0.5_dl*dgq + State%curv*z
    end if

    if (.not. EV%is_cosmological_constant) &
        call State%CP%DarkEnergy%PerturbationEvolve(ayprime, w_dark_energy_t, &
        EV%w_ix, a, adotoa, k, z, ay)

    !  CDM equation of motion
    clxcdot=-k*z
    ayprime(ix_clxc)=clxcdot

    !  Baryon equation of motion.
    clxbdot=-k*(z+vb)
    ayprime(ix_clxb)=clxbdot
    !  Photon equation of motion
    clxgdot=-k*(4._dl/3._dl*z+qg)

    !Sources
    if (EV%Evolve_baryon_cs) then
        if (a > State%CP%Recomb%min_a_evolve_Tm) then
            Tmat = State%CP%Recomb%T_m(a)
        else
            Tmat = State%CP%TCMB/a
        end if
        if (EV%Evolve_TM) then
            Delta_TM = ay(EV%Tg_ix)
        else
            Delta_TM = clxg/4
        end if
        delta_p_b = barssc0*(1._dl-0.75d0*State%CP%yhe+(1._dl-State%CP%yhe)*opacity*a2/State%akthom)*Tmat*(clxb + delta_tm)
    else
        Delta_TM = clxg/4
        delta_p_b = cs2*clxb
    end if

    if (State%CP%Evolve_delta_xe) then
        if (EV%saha) then
            xe=State%CP%Recomb%x_e(a)
            Delta_xe = (1-xe)/(2-xe)*(-clxb + (3._dl/2+  CB1/Tmat)*Delta_TM)
        else
            Delta_xe = ay(EV%xe_ix)
        end if
    else
        Delta_xe = 0
    end if

    ! Easy to see instability in k \sim 1e-3 by tracking evolution of vb

    !  Use explicit equation for vb if appropriate

    if (EV%TightCoupling) then
        !  ddota/a
        gpres = gpres_noDE + w_dark_energy_t*grhov_t
        adotdota=(adotoa*adotoa-gpres)/2

        pig = 32._dl/45/opacity*k*(sigma+vb)

        !  First-order approximation to baryon-photon splip
        slip = - (2*adotoa/(1+pb43) + dopacity/opacity)* (vb-3._dl/4*qg) &
            +(-adotdota*vb-k/2*adotoa*clxg +k*(cs2*clxbdot-clxgdot/4))/(opacity*(1+pb43))

        if (second_order_tightcoupling) then
            ! by Francis-Yan Cyr-Racine simplified (inconsistently) by AL assuming flat
            !AL: First order slip seems to be fine here to 2e-4

            !  8*pi*G*a*a*SUM[rho_i*sigma_i]
            dgs = grhog_t*pig+grhor_t*pir

            ! Define shear derivative to first order
            sigmadot = -2*adotoa*sigma-dgs/k+etak

            !Once know slip, recompute qgdot, pig, pigdot
            qgdot = k*(clxg/4._dl-pig/2._dl) +opacity*slip

            pig = 32._dl/45/opacity*k*(sigma+3._dl*qg/4._dl)*(1+(dopacity*11._dl/6._dl/opacity**2)) &
                + (32._dl/45._dl/opacity**2)*k*(sigmadot+3._dl*qgdot/4._dl)*(-11._dl/6._dl)

            pigdot = -(32._dl/45._dl)*(dopacity/opacity**2)*k*(sigma+3._dl*qg/4._dl)*(1 + &
                dopacity*11._dl/6._dl/opacity**2 ) &
                + (32._dl/45._dl/opacity)*k*(sigmadot+3._dl*qgdot/4._dl)*(1+(11._dl/6._dl) &
                *(dopacity/opacity**2))

            EV%pigdot = pigdot

        end if

        !  Use tight-coupling approximation for vb
        !  zeroth order approximation to vbdot + the pig term
        vbdot=(-adotoa*vb+cs2*k*clxb + k/4*pb43*(clxg-2*EV%Kf(1)*pig))/(1+pb43)

        vbdot=vbdot+pb43/(1+pb43)*slip
        EV%pig = pig

    else
        vbdot=-adotoa*vb+k*delta_p_b-photbar*opacity*(4._dl/3*vb-qg)
    end if

    ayprime(ix_vb)=vbdot

    if (.not. EV%no_phot_multpoles) then
        !  Photon equations of motion
        ayprime(EV%g_ix)=clxgdot
        qgdot=4._dl/3*(-vbdot-adotoa*vb+delta_p_b*k)/pb43 &
            +EV%denlk(1)*clxg-EV%denlk2(1)*pig
        ayprime(EV%g_ix+1)=qgdot

        !  Use explicit equations for photon moments if appropriate
        if (.not. EV%tightcoupling) then
            E2=ay(EV%polind+2)
            polter = pig/10+9._dl/15*E2 !2/15*(3/4 pig + 9/2 E2)
            ix= EV%g_ix+2
            if (EV%lmaxg>2) then
                pigdot=EV%denlk(2)*qg-EV%denlk2(2)*ay(ix+1)-opacity*(pig - polter) &
                    +8._dl/15._dl*k*sigma
                ayprime(ix)=pigdot
                do  l=3,EV%lmaxg-1
                    ix=ix+1
                    ayprime(ix)=(EV%denlk(l)*ay(ix-1)-EV%denlk2(l)*ay(ix+1))-opacity*ay(ix)
                end do
                ix=ix+1
                !  Truncate the photon moment expansion
                ayprime(ix)=k*ay(ix-1)-(EV%lmaxg+1)*cothxor*ay(ix) -opacity*ay(ix)
            else !closed case
                pigdot=EV%denlk(2)*qg-opacity*(pig - polter) +8._dl/15._dl*k*sigma
                ayprime(ix)=pigdot
            endif
            !  Polarization
            !l=2
            ix=EV%polind+2
            if (EV%lmaxgpol>2) then
                ayprime(ix) = -opacity*(ay(ix) - polter) - k/3._dl*ay(ix+1)
                do l=3,EV%lmaxgpol-1
                    ix=ix+1
                    ayprime(ix)=-opacity*ay(ix) + (EV%denlk(l)*ay(ix-1)-EV%polfack(l)*ay(ix+1))
                end do
                ix=ix+1
                !truncate
                ayprime(ix)=-opacity*ay(ix) + &
                    k*EV%poltruncfac*ay(ix-1)-(EV%lmaxgpol+3)*cothxor*ay(ix)
            else !closed case
                ayprime(ix) = -opacity*(ay(ix) - polter)
            endif
        end if
    end if

    if (.not. EV%no_nu_multpoles) then
        !  Massless neutrino equations of motion.
        clxrdot=-k*(4._dl/3._dl*z+qr)
        ayprime(EV%r_ix)=clxrdot
        qrdot=EV%denlk(1)*clxr-EV%denlk2(1)*pir
        ayprime(EV%r_ix+1)=qrdot
        if (EV%high_ktau_neutrino_approx) then
            !ufa approximation for k*tau>>1, more accurate when there are reflections from lmax
            !Method from arXiv:1104.2933
            !                if (.not. EV%TightCoupling) then
            !                 gpres=gpres+ (grhog_t+grhor_t)/3 +grhov_t*w_lam
            !                 adotdota=(adotoa*adotoa-gpres)/2
            !                end if
            !                ddz=(2*adotoa**2 - adotdota)*z  &
            !                  + adotoa/(2*k)*( 6*(grhog_t*clxg+grhor_t*clxr) + 2*(grhoc_t*clxc+grhob_t*clxb) ) &
            !                   - 1._dl/(2*k)*( 2*(grhog_t*clxgdot+grhor_t*clxrdot) + grhoc_t*clxcdot + grhob_t*clxbdot )
            !                dz= -adotoa*z - 0.5_dl*dgrho/k
            !                pirdot= -3*pir*cothxor + k*(qr+4._dl/3*z)
            pirdot= -3*pir*cothxor - clxrdot
            ayprime(EV%r_ix+2)=pirdot

            !                pirdot=k*(0.4_dl*qr-0.6_dl*ay(EV%lmaxg+10)+8._dl/15._dl*sigma)
            !                ayprime(EV%lmaxg+9)=pirdot
            !                ayprime(3+EV%lmaxg+7)=k*ay(3+EV%lmaxg+6)- &
            !                                      (3+1)*cothxor*ay(3+EV%lmaxg+7)
            !               ayprime(3+EV%lmaxg+7+1:EV%lmaxnr+EV%lmaxg+7)=0
        else
            ix=EV%r_ix+2
            if (EV%lmaxnr>2) then
                pirdot=EV%denlk(2)*qr- EV%denlk2(2)*ay(ix+1)+8._dl/15._dl*k*sigma
                ayprime(ix)=pirdot
                do l=3,EV%lmaxnr-1
                    ix=ix+1
                    ayprime(ix)=(EV%denlk(l)*ay(ix-1) - EV%denlk2(l)*ay(ix+1))
                end do
                !  Truncate the neutrino expansion
                ix=ix+1
                ayprime(ix)=k*ay(ix-1)- (EV%lmaxnr+1)*cothxor*ay(ix)
            else
                pirdot=EV%denlk(2)*qr +8._dl/15._dl*k*sigma
                ayprime(ix)=pirdot
            end if
        end if
    end if ! no_nu_multpoles

    if (EV%Evolve_baryon_cs) then
        if (EV%Evolve_TM) then
            Delta_TCMB = clxg/4
            xe = State%CP%Recomb%x_e(a)
            Trad = State%CP%TCMB/a

            !Matter temperature
            !Recfast_CT = (8./3.)*(sigma_T/(m_e*C))*a_R in Mpc [a_R = radiation constant]
            ayprime(EV%Tg_ix) = -2*k*(z+vb)/3 - a*  Compton_CT * (Trad**4) * xe / (1._dl+xe+State%fHe) * &
                ((1- Trad/Tmat)*(Delta_TCMB*4 + Delta_xe/(1+xe/(1+State%fHe))) &
                + Trad/Tmat*(Delta_Tm - Delta_TCMB)  )

            if (State%CP%Evolve_delta_Ts) then
                ayprime(EV%Ts_ix) =  Get21cm_dTs(a,clxb,ay(EV%Ts_ix),Delta_TCMB,Delta_Tm,Tmat,Trad,xe )
            end if
        else
            if (State%CP%Evolve_delta_Ts) then
                ayprime(EV%Ts_ix) = -k*(4._dl/3._dl*z+qg)/4  !Assume follows Delta_TM which follows clxg
            end if
        end if
    end if

    if (State%CP%Evolve_delta_xe .and. .not. EV%saha) then
        ayprime(EV%xe_ix) = &
            State%CP%Recomb%dDeltaxe_dtau(a, Delta_xe,clxb, Delta_Tm, k*z/3,k*vb, adotoa)
    end if

    if (State%CP%Do21cm) then
        if (a > State%CP%Recomb%min_a_evolve_Tm) then
            if (State%CP%SourceTerms%line_reionization) then
                lineoff = EV%reion_line_ix+1
                lineoffpol = lineoff+EV%lmaxline-1

                if (tau> EV%ThermoData%tau_start_redshiftwindows) then
                    !Multipoles of 21cm

                    polter_line = ay(lineoff+2)/10+9._dl/15*ay(lineoffpol+2)

                    call interp_window(State%TimeSteps,State%Redshift_W(1),tau,wing_t,wing2_t,winv_t)

                    delta_source2 = Get21cm_source2(a,clxb,Delta_TCMB,Delta_Tm,Delta_xe,Tmat,Trad,xe,k*(z+vb)/adotoa/3)


                    !Drop some small terms since mulipoles only enter into reionzation anyway
                    !monopole
                    ayprime(lineoff) = -k*ay(lineoff+1) +  wing_t * clxb + wing2_t*delta_source2 + k*z/3*winV_t


                    !dipole
                    ayprime(lineoff+1)= EV%denlk(1)*ay(lineoff)-EV%denlk2(1)*ay(lineoff+2) - opacity*ay(lineoff+1) &
                        -wing2_t * ( qg/4 - vb/3)   ! vb/3*WinV_t)

                    !quadrupole
                    ayprime(lineoff+2)= EV%denlk(2)*ay(lineoff+1)-EV%denlk2(2)*ay(lineoff+3) &
                        +opacity*(polter_line -ay(lineoff+2) ) -   2._dl/15*k*sigma*winV_t &
                        - wing2_t * ay(EV%g_ix+2)/4

                    do  l=3,EV%lmaxline-1
                        ayprime(lineoff+l)=EV%denlk(l)*ay(lineoff+l-1)-EV%denlk2(l)*ay(lineoff+l+1)-opacity*ay(lineoff+l) &
                            - wing2_t * ay(EV%g_ix+l)/4
                    end do
                    !truncate
                    ayprime(lineoff+EV%lmaxline)=k*ay(lineoff+EV%lmaxline-1)-(EV%lmaxline+1)*cothxor*ay(lineoff+EV%lmaxline)  &
                        -opacity*ay(lineoff+EV%lmaxline) - wing2_t * ay(EV%g_ix+EV%lmaxline)/4

                    !  21cm Polarization
                    !l=2
                    ayprime(lineoffpol+2) = -opacity*(ay(lineoffpol+2) - polter_line) - k/3._dl*ay(lineoffpol+3)
                    !and the rest
                    do l=3,EV%lmaxline-1
                        ayprime(lineoffpol+l)=-opacity*ay(lineoffpol+l) + EV%denlk(l)*ay(lineoffpol+l-1) -&
                            EV%polfack(l)*ay(lineoffpol+l+1)
                    end do

                    !truncate
                    ayprime(lineoffpol+EV%lmaxline)=-opacity*ay(lineoffpol+EV%lmaxline) + &
                        k*EV%poltruncfac*ay(lineoffpol+EV%lmaxline-1)-(EV%lmaxline+3)*cothxor*ay(lineoffpol+EV%lmaxline)
                else
                    ayprime(lineoff:lineoffpol+EV%lmaxline)=0
                end if
            end if
        end if
    end if



    !  Massive neutrino equations of motion.
    if (State%CP%Num_Nu_massive >0) then
        !DIR$ LOOP COUNT MIN(1), AVG(1)
        do nu_i = 1, State%CP%Nu_mass_eigenstates
            if (EV%MassiveNuApprox(nu_i)) then
                !Now EV%iq0 = clx, EV%iq0+1 = clxp, EV%iq0+2 = G_1, EV%iq0+3=G_2=pinu
                !see astro-ph/0203507
                G11_t=EV%G11(nu_i)/a/a2
                G30_t=EV%G30(nu_i)/a/a2
                off_ix = EV%nu_ix(nu_i)
                w=wnu_arr(nu_i)
                ayprime(off_ix)=-k*z*(w+1) + 3*adotoa*(w*ay(off_ix) - ay(off_ix+1))-k*ay(off_ix+2)
                ayprime(off_ix+1)=(3*w-2)*adotoa*ay(off_ix+1) - 5._dl/3*k*z*w - k/3*G11_t
                ayprime(off_ix+2)=(3*w-1)*adotoa*ay(off_ix+2) - k*(2._dl/3*EV%Kf(1)*ay(off_ix+3)-ay(off_ix+1))
                ayprime(off_ix+3)=(3*w-2)*adotoa*ay(off_ix+3) + 2*w*k*sigma - k/5*(3*EV%Kf(2)*G30_t-2*G11_t)
            else
                ind=EV%nu_ix(nu_i)
                !DIR$ LOOP COUNT MIN(3), AVG(3)
                do i=1,EV%nq(nu_i)
                    q=State%NuPerturbations%nu_q(i)
                    aq=a*State%nu_masses(nu_i)/q
                    v=1._dl/sqrt(1._dl+aq*aq)

                    ayprime(ind)=-k*(4._dl/3._dl*z + v*ay(ind+1))
                    ind=ind+1
                    ayprime(ind)=v*(EV%denlk(1)*ay(ind-1)-EV%denlk2(1)*ay(ind+1))
                    ind=ind+1
                    if (EV%lmaxnu_tau(nu_i)==2) then
                        ayprime(ind)=-ayprime(ind-2) -3*cothxor*ay(ind)
                    else
                        ayprime(ind)=v*(EV%denlk(2)*ay(ind-1)-EV%denlk2(2)*ay(ind+1)) &
                            +k*8._dl/15._dl*sigma
                        do l=3,EV%lmaxnu_tau(nu_i)-1
                            ind=ind+1
                            ayprime(ind)=v*(EV%denlk(l)*ay(ind-1)-EV%denlk2(l)*ay(ind+1))
                        end do
                        !  Truncate moment expansion.
                        ind = ind+1
                        ayprime(ind)=k*v*ay(ind-1)-(EV%lmaxnu_tau(nu_i)+1)*cothxor*ay(ind)
                    end if
                    ind = ind+1
                end do
            end if
        end do

        if (EV%has_nu_relativistic) then
            ind=EV%nu_pert_ix
            ayprime(ind)=+k*a2*qr -k*ay(ind+1)
            ind2= EV%r_ix
            do l=1,EV%lmaxnu_pert-1
                ind=ind+1
                ind2=ind2+1
                ayprime(ind)= -a2*(EV%denlk(l)*ay(ind2-1)-EV%denlk2(l)*ay(ind2+1)) &
                    +   (EV%denlk(l)*ay(ind-1)-EV%denlk2(l)*ay(ind+1))
            end do
            ind=ind+1
            ind2=ind2+1
            ayprime(ind)= k*(ay(ind-1) -a2*ay(ind2-1)) -(EV%lmaxnu_pert+1)*cothxor*ay(ind)
        end if
    end if

    if (associated(EV%OutputTransfer) .or. associated(EV%OutputSources)) then
        if (EV%TightCoupling .or. EV%no_phot_multpoles) then
            E=0
            Edot=0
        else
            E = ay(EV%polind+2:EV%polind+3)
            Edot = ayprime(EV%polind+2:EV%polind+3)
        end if
        if (EV%no_nu_multpoles) then
            pirdot=0
            qrdot = -4*dz/3
        end if
        if (EV%no_phot_multpoles) then
            pigdot=0
            octg=0
            octgdot=0
            qgdot = -4*dz/3
        else
            if (EV%TightCoupling) then
                if (second_order_tightcoupling) then
                    octg = (3._dl/7._dl)*pig*(EV%k_buf/opacity)
                    E(2) = pig/4 + pigdot*(1._dl/opacity)*(-5._dl/8._dl)
                    E(3) = (3._dl/7._dl)*(EV%k_buf/opacity)*E(2)
                    Edot(2)= (pigdot/4._dl)*(1+(5._dl/2._dl)*(dopacity/opacity**2))
                else
                    pigdot = -dopacity/opacity*pig + 32._dl/45*k/opacity*(-2*adotoa*sigma  &
                        +etak/EV%Kf(1)-  dgpi/k +vbdot )
                    Edot(2) = pigdot/4
                    E(2) = pig/4
                    octg=0
                end if
                octgdot=0
            else
                octg=ay(EV%g_ix+3)
                octgdot=ayprime(EV%g_ix+3)
            end if
        end if
        if (EV%is_cosmological_constant) then
            dgrho_de=0
            dgq_de=0
        end if

        dgpi  = grhor_t*pir + grhog_t*pig
        dgpi_diff = 0  !sum (3*p_nu -rho_nu)*pi_nu
        pidot_sum = grhog_t*pigdot + grhor_t*pirdot
        clxnu =0
        if (State%CP%Num_Nu_Massive /= 0) then
            call MassiveNuVarsOut(EV,ay,ayprime,a, adotoa, dgpi=dgpi, clxnu_all=clxnu, &
                dgpi_diff=dgpi_diff, pidot_sum=pidot_sum)
        end if
        gpres = gpres_noDE + w_dark_energy_t*grhov_t
        diff_rhopi = pidot_sum - (4*dgpi+ dgpi_diff)*adotoa + &
            State%CP%DarkEnergy%diff_rhopi_Add_Term(dgrho_de, dgq_de, grho, &
            gpres, w_dark_energy_t, State%grhok, adotoa, &
            EV%kf(1), k, grhov_t, z, k2, ayprime, ay, EV%w_ix)
        phi = -((dgrho +3*dgq*adotoa/k)/EV%Kf(1) + dgpi)/(2*k2)

        if (associated(EV%OutputTransfer)) then
            EV%OutputTransfer(Transfer_kh) = k/(State%CP%h0/100._dl)
            EV%OutputTransfer(Transfer_cdm) = clxc
            EV%OutputTransfer(Transfer_b) = clxb
            EV%OutputTransfer(Transfer_g) = clxg
            EV%OutputTransfer(Transfer_r) = clxr
            EV%OutputTransfer(Transfer_nu) = clxnu
            EV%OutputTransfer(Transfer_tot) =  dgrho_matter/grho_matter !includes neutrinos
            EV%OutputTransfer(Transfer_nonu) = (grhob_t*clxb+grhoc_t*clxc)/(grhob_t + grhoc_t)
            EV%OutputTransfer(Transfer_tot_de) =  dgrho/grho_matter
            !Transfer_Weyl is k^2Phi, where Phi is the Weyl potential
            EV%OutputTransfer(Transfer_Weyl) = k2*phi
            EV%OutputTransfer(Transfer_Newt_vel_cdm)=  -k*sigma/adotoa
            EV%OutputTransfer(Transfer_Newt_vel_baryon) = -k*(vb + sigma)/adotoa
            EV%OutputTransfer(Transfer_vel_baryon_cdm) = vb
            if (State%CP%do21cm) then
                Tspin = State%CP%Recomb%T_s(a)
                xe = State%CP%Recomb%x_e(a)

                tau_eps = a*line21_const*State%NNow/a**3/adotoa/Tspin/1000
                delta_source2 = Get21cm_source2(a,clxb,clxg/4,Delta_Tm,Delta_xe,Tmat,&
                    State%CP%TCMB/a,xe,k*(z+vb)/adotoa/3)
                tau_fac = tau_eps/(exp(tau_eps)-1)
                EV%OutputTransfer(Transfer_monopole) = ( clxb + Trad/(Tspin-Trad)*delta_source2 )  &
                    + (tau_fac-1)*(clxb - (delta_source2 + clxg/4)  )

                EV%OutputTransfer(Transfer_vnewt) = tau_fac*k*(vb+sigma)/adotoa
                EV%OutputTransfer(Transfer_Tmat) =  delta_TM
                if (State%CP%SourceTerms%use_21cm_mK) then
                    Tb = (1-exp(-tau_eps))*a*(Tspin-Trad)*1000

                    EV%OutputTransfer(Transfer_monopole) = EV%OutputTransfer(Transfer_monopole)*Tb
                    EV%OutputTransfer(Transfer_vnewt) = EV%OutputTransfer(Transfer_vnewt)*Tb
                    EV%OutputTransfer(Transfer_Tmat) = EV%OutputTransfer(Transfer_Tmat)*Tb
                end if
            end if
        end if
        if (associated(EV%OutputSources)) then

            EV%OutputSources = 0
            call EV%ThermoData%IonizationFunctionsAtTime(tau, a, opacity, dopacity, ddopacity, &
                visibility, dvisibility, ddvisibility, exptau, lenswindow)

            tau0 = State%tau0
            phidot = (1.0d0/2.0d0)*(adotoa*(-dgpi - 2*k2*phi) + dgq*k - &
                diff_rhopi+ k*sigma*(gpres + grho))/k2
            !time derivative of shear
            sigmadot = -adotoa*sigma - 1.0d0/2.0d0*dgpi/k + k*phi
            !quadrupole source derivatives; polter = pi_g/10 + 3/5 E_2
            polter = pig/10+9._dl/15*E(2)
            polterdot = (1.0d0/10.0d0)*pigdot + (3.0d0/5.0d0)*Edot(2)
            polterddot = -2.0d0/25.0d0*adotoa*dgq/(k*EV%Kf(1)) - 4.0d0/75.0d0*adotoa* &
                k*sigma - 4.0d0/75.0d0*dgpi - 2.0d0/75.0d0*dgrho/EV%Kf(1) - 3.0d0/ &
                50.0d0*k*octgdot*EV%Kf(2) + (1.0d0/25.0d0)*k*qgdot - 1.0d0/5.0d0 &
                *k*EV%Kf(2)*Edot(3) + (-1.0d0/10.0d0*pig + (7.0d0/10.0d0)* &
                polter - 3.0d0/5.0d0*E(2))*dopacity + (-1.0d0/10.0d0*pigdot &
                + (7.0d0/10.0d0)*polterdot - 3.0d0/5.0d0*Edot(2))*opacity
            !Temperature source terms, after integrating by parts in conformal time

            !2phi' term (\phi' + \psi' in Newtonian gauge), phi is the Weyl potential
            ISW = 2*phidot*exptau
            monopole_source =  (-etak/(k*EV%Kf(1)) + 2*phi + clxg/4)*visibility
            doppler = ((sigma + vb)*dvisibility + (sigmadot + vbdot)*visibility)/k
            quadrupole_source = (5.0d0/8.0d0)*(3*polter*ddvisibility + 6*polterdot*dvisibility &
                + (k**2*polter + 3*polterddot)*visibility)/k**2

            EV%OutputSources(1) = ISW + doppler + monopole_source + quadrupole_source
            ang_dist = f_K(tau0-tau)
            if (tau < tau0) then
                !E polarization source
                EV%OutputSources(2)=visibility*polter*(15._dl/8._dl)/(ang_dist**2*k2)
                !factor of four because no 1/16 later
            end if

            if (size(EV%OutputSources) > 2) then
                !Get lensing sources
                if (tau>State%tau_maxvis .and. tau0-tau > 0.1_dl) then
                    EV%OutputSources(3) = -2*phi*f_K(tau-State%tau_maxvis)/(f_K(tau0-State%tau_maxvis)*ang_dist)
                    !We include the lensing factor of two here
                end if
            end if
            if (State%num_redshiftwindows > 0) then
                call output_window_sources(EV, EV%OutputSources, ay, ayprime, &
                    tau, a, adotoa, grho, gpres, &
                    k, etak, z, ayprime(ix_etak), phi, phidot, sigma, sigmadot, &
                    dgrho, clxg,clxb,clxc,clxnu, Delta_TM, Delta_xe, &
                    dgq, qg, vb, qgdot, vbdot, &
                    dgpi, pig, pigdot, diff_rhopi, &
                    polter, polterdot, polterddot, octg, octgdot, E, Edot, &
                    opacity, dopacity, ddopacity, visibility, dvisibility, ddvisibility, exptau)
            end if
            if (associated(EV%CustomSources)) then
                select type(DE=>State%CP%DarkEnergy)
                class is (TDarkEnergyEqnOfState)
                    cs2_de = DE%cs2_lam
                class default
                    cs2_de=1
                end select
                block
                    procedure(TSource_func), pointer :: custom_sources_func

                    call c_f_procpointer(CP%CustomSources%c_source_func,custom_sources_func)

                    call custom_sources_func(EV%CustomSources, tau, a, adotoa, grho, gpres,w_dark_energy_t, cs2_de, &
                        grhob_t,grhor_t,grhoc_t,grhog_t,grhov_t,grhonu_t, &
                        k, etak, ayprime(ix_etak), phi, phidot, sigma, sigmadot, &
                        dgrho, clxg,clxb,clxc,clxr,clxnu, dgrho_de/grhov_t, delta_p_b, &
                        dgq, qg, qr, dgq_de/grhov_t, vb, qgdot, qrdot, vbdot, &
                        dgpi, pig, pir, pigdot, pirdot, diff_rhopi, &
                        polter, polterdot, polterddot, octg, octgdot, E, Edot, &
                        opacity, dopacity, ddopacity, visibility, dvisibility, ddvisibility, exptau, &
                        tau0, State%tau_maxvis, EV%Kf,f_K)
                end block
            end if
        end if
    end if

    end subroutine derivs



    subroutine derivsv(EV,n,tau,yv,yvprime)
    !  Evaluate the time derivatives of the vector perturbations, flat case
    use MassiveNu
    implicit none
    type(EvolutionVars) EV
    integer n,l
    real(dl), target ::  yv(n),yvprime(n)
    real(dl) ep,tau,grho,rhopi,cs2,opacity,gpres
    logical finished_tightcoupling
    real(dl), dimension(:),pointer :: neut,neutprime,E,B,Eprime,Bprime
    real(dl)  grhob_t,grhor_t,grhoc_t,grhog_t,grhov_t,polter
    real(dl) sigma, qg,pig, qr, vb, rhoq, vbdot, photbar, pb43
    real(dl) k,k2,a,a2, adotdota
    real(dl) pir,adotoa
    real(dl) w_dark_energy_t

    k2=EV%k2_buf
    k=EV%k_buf

    !E and B start at l=2. Set up pointers accordingly to fill in y arrays
    E => yv(EV%lmaxv+3:)
    Eprime=> yvprime(EV%lmaxv+3:)
    B => E(EV%lmaxpolv:)
    Bprime => Eprime(EV%lmaxpolv:)
    neutprime => Bprime(EV%lmaxpolv+1:)
    neut => B(EV%lmaxpolv+1:)

    a=yv(1)

    sigma=yv(2)


    !  Get sound speed and opacity, and see if should use tight-coupling

    call EV%ThermoData%Values(tau,a, cs2,opacity)
    if (k > 0.06_dl*epsw) then
        ep=ep0
    else
        ep=0.2_dl*ep0
    end if
    a2=a*a

    finished_tightcoupling = &
        ((k/opacity > ep).or.(1._dl/(opacity*tau) > ep .and. k/opacity > 1d-4))


    ! Compute expansion rate from: grho=8*pi*rho*a**2
    ! Also calculate gpres: 8*pi*p*a**2
    grhob_t=State%grhob/a
    grhoc_t=State%grhoc/a
    grhor_t=State%grhornomass/a2
    grhog_t=State%grhog/a2
    call CP%DarkEnergy%BackgroundDensityAndPressure(State%grhov, a, grhov_t, w_dark_energy_t)

    grho=grhob_t+grhoc_t+grhor_t+grhog_t+grhov_t
    gpres=(grhog_t+grhor_t)/3._dl+grhov_t*w_dark_energy_t

    adotoa=sqrt(grho/3._dl)
    adotdota=(adotoa*adotoa-gpres)/2

    photbar=grhog_t/grhob_t
    pb43=4._dl/3*photbar

    yvprime(1)=adotoa*a

    vb = yv(3)
    qg = yv(4)
    qr = neut(1)

    !  8*pi*a*a*SUM[(rho_i+p_i)*v_i]
    rhoq=grhob_t*vb+grhog_t*qg+grhor_t*qr
    !  sigma = 2*rhoq/k**2
    !for non-large k this expression for sigma is unstable at early times
    !so propagate sigma equation separately (near total cancellation in rhoq)

    if (finished_tightcoupling) then
        !  Use explicit equations:

        pig = yv(5)

        polter = 0.1_dl*pig + 9._dl/15._dl*E(2)

        vbdot = -adotoa*vb-photbar*opacity*(4._dl/3*vb-qg) - 0.5_dl*k*photbar*Magnetic

        !  Equation for the photon heat flux stress

        yvprime(4)=-0.5_dl*k*pig + opacity*(4._dl/3*vb-qg)

        !  Equation for the photon anisotropic stress
        yvprime(5)=k*(2._dl/5*qg -8/15._dl*yv(6))+8._dl/15._dl*k*sigma  &
            -opacity*(pig - polter)
        ! And for the moments
        do  l=3,EV%lmaxv-1
            yvprime(l+3)=k*denl(l)*l*(yv(l+2)-   &
                vecfac(l)*yv(l+4))-opacity*yv(l+3)
        end do
        !  Truncate the hierarchy
        yvprime(EV%lmaxv+3)=k*EV%lmaxv/(EV%lmaxv-1._dl)*yv(EV%lmaxv+2)- &
            (EV%lmaxv+2._dl)*yv(EV%lmaxv+3)/tau-opacity*yv(EV%lmaxv+3)

        !E equations

        Eprime(2) = - opacity*(E(2) - polter) + k*(1/3._dl*B(2) - 8._dl/27._dl*E(3))
        do l=3,EV%lmaxpolv-1
            Eprime(l) =-opacity*E(l) + k*(denl(l)*(l*E(l-1) - &
                vecfacpol(l)*E(l+1)) + 2._dl/(l*(l+1))*B(l))
        end do
        !truncate
        Eprime(EV%lmaxpolv)=0._dl

        !B-bar equations

        do l=2,EV%lmaxpolv-1
            Bprime(l) =-opacity*B(l) + k*(denl(l)*(l*B(l-1) - &
                vecfacpol(l)*B(l+1)) - 2._dl/(l*(l+1))*E(l))
        end do
        !truncate
        Bprime(EV%lmaxpolv)=0._dl
    else
        !Tight coupling expansion results

        pig = 32._dl/45._dl*k/opacity*(vb + sigma)

        EV%pig = pig

        vbdot=(-adotoa*vb  -3._dl/8*pb43*k*Magnetic  -3._dl/8*k*pb43*pig &
            - pb43/(1+pb43)/opacity*(0.75_dl*k*adotoa*pb43**2/(pb43+1)*Magnetic + vb*&
            ( 2*pb43*adotoa**2/(1+pb43) + adotdota)) &
            )/(1+pb43)

        !  Equation for the photon heat flux
        ! Get drag from vbdot expression
        yvprime(4)=-0.5_dl*k*pig - &
            (vbdot+adotoa*vb)/photbar - 0.5_dl*k*Magnetic

        !  Set the derivatives to zero
        yvprime(5:n)=0._dl
        yv(5)=pig
        E(2)=  pig/4
    endif

    yvprime(3) = vbdot

    !  Neutrino equations:

    !  Massless neutrino anisotropic stress
    pir=neut(2)
    neutprime(1)= -0.5_dl*k*pir
    neutprime(2)=2._dl/5*k*qr -8._dl/15._dl*k*neut(3)+ 8._dl/15._dl*k*sigma
    !  And for the moments
    do  l=3,EV%lmaxnrv-1
        neutprime(l)=k*denl(l)*l*(neut(l-1)- vecfac(l)*neut(l+1))
    end do

    !  Truncate the hierarchy
    neutprime(EV%lmaxnrv)=k*EV%lmaxnrv/(EV%lmaxnrv-1._dl)*neut(EV%lmaxnrv-1)-  &
        (EV%lmaxnrv+2._dl)*neut(EV%lmaxnrv)/tau


    !  Get the propagation equation for the shear

    rhopi=grhog_t*pig+grhor_t*pir+ grhog_t*Magnetic

    yvprime(2)=-2*adotoa*sigma -rhopi/k

    end subroutine derivsv


    subroutine derivst(EV,n,tau,ayt,aytprime)
    !  Evaluate the time derivatives of the tensor perturbations.
    use MassiveNu
    implicit none
    type(EvolutionVars) EV
    integer n,l,i,ind, nu_i
    real(dl), target ::  ayt(n),aytprime(n)
    real(dl) tau, rhopi,opacity,pirdt
    real(dl), dimension(:),pointer :: neut,neutprime,E,B,Eprime,Bprime
    real(dl) q,aq,v
    real(dl) Hchi,pinu, pig, polter
    real(dl) k,k2,a,a2,grhog_t, grhor_t
    real(dl) pir, adot, adotoa, rhonu, shear
    real(dl) cothxor

    k2=EV%k2_buf
    k= EV%k_buf

    call EV%ThermoData%Expansion_Values(tau,a, adot,opacity)

    Hchi=ayt(ixt_H)

    shear=ayt(ixt_shear)

    a2=a*a
    adotoa = adot/a

    if (State%flat) then
        cothxor=1._dl/tau
    else
        cothxor=1._dl/State%tanfunc(tau/State%curvature_radius)/State%curvature_radius
    end if

    if (.not. EV%TensTightCoupling) then
        !  Don't use tight coupling approx - use explicit equations:
        !  Equation for the photon anisotropic stress


        !E and B start at l=2. Set up pointers accordingly to fill in ayt arrays
        E => ayt(EV%E_ix+1:)
        B => ayt(EV%B_ix+1:)
        Eprime=> aytprime(EV%E_ix+1:)
        Bprime => aytprime(EV%B_ix+1:)

        ind = EV%g_ix+2

        !  Photon anisotropic stress
        pig=ayt(ind)
        polter = 0.1_dl*pig + 9._dl/15._dl*E(2)

        if (EV%lmaxt > 2) then
            aytprime(ind)=-EV%denlkt(2,2)*ayt(ind+1)+k*8._dl/15._dl*shear  &
                -opacity*(pig - polter)

            do l=3, EV%lmaxt -1
                ind = ind+1
                aytprime(ind)=EV%denlkt(1,L)*ayt(ind-1)-EV%denlkt(2,L)*ayt(ind+1)-opacity*ayt(ind)
            end do

            !Truncate the hierarchy
            ind=ind+1
            aytprime(ind)=k*EV%lmaxt/(EV%lmaxt-2._dl)*ayt(ind-1)- &
                (EV%lmaxt+3._dl)*cothxor*ayt(ind)-opacity*ayt(ind)

            !E and B-bar equations

            Eprime(2) = - opacity*(E(2) - polter) + EV%denlkt(4,2)*B(2) - &
                EV%denlkt(3,2)*E(3)

            do l=3, EV%lmaxpolt-1
                Eprime(l) =(EV%denlkt(1,L)*E(l-1)-EV%denlkt(3,L)*E(l+1) + EV%denlkt(4,L)*B(l)) &
                    -opacity*E(l)
            end do
            l= EV%lmaxpolt
            !truncate: difficult, but setting l+1 to zero seems to work OK
            Eprime(l) = (EV%denlkt(1,L)*E(l-1) + EV%denlkt(4,L)*B(l)) -opacity*E(l)

            Bprime(2) =-EV%denlkt(3,2)*B(3) - EV%denlkt(4,2)*E(2)  -opacity*B(2)
            do l=3, EV%lmaxpolt-1
                Bprime(l) =(EV%denlkt(1,L)*B(l-1) -EV%denlkt(3,L)*B(l+1) - EV%denlkt(4,L)*E(l)) &
                    -opacity*B(l)
            end do
            l=EV%lmaxpolt
            !truncate
            Bprime(l) =(EV%denlkt(1,L)*B(l-1) - EV%denlkt(4,L)*E(l))  -opacity*B(l)

        else !lmax=2
            aytprime(ind)=k*8._dl/15._dl*shear-opacity*(pig - polter)
            Eprime(2) = - opacity*(E(2) - polter) + EV%denlkt(4,2)*B(2)
            Bprime(2) = - EV%denlkt(4,2)*E(2)  -opacity*B(2)
        end if

    else  !Tight coupling
        pig = 32._dl/45._dl*k/opacity*shear
    endif
    grhor_t=State%grhornomass/a2
    grhog_t=State%grhog/a2

    rhopi=grhog_t*pig

    !  Neutrino equations:
    !  Anisotropic stress
    if (DoTensorNeutrinos) then
        neutprime => aytprime(EV%r_ix+1:)
        neut => ayt(EV%r_ix+1:)

        !  Massless neutrino anisotropic stress
        pir=neut(2)

        rhopi=rhopi+grhor_t*pir

        if (EV%lmaxnrt>2) then
            pirdt=-EV%denlkt(2,2)*neut(3) + 8._dl/15._dl*k*shear
            neutprime(2)=pirdt
            !  And for the moments
            do  l=3, EV%lmaxnrt-1
                neutprime(l)= EV%denlkt(1,L)*neut(l-1) -EV%denlkt(2,L)*neut(l+1)
            end do

            !  Truncate the hierarchy
            neutprime(EV%lmaxnrt)=k*EV%lmaxnrt/(EV%lmaxnrt-2._dl)*neut(EV%lmaxnrt-1)-  &
                (EV%lmaxnrt+3._dl)*cothxor*neut(EV%lmaxnrt)
        else
            pirdt= 8._dl/15._dl*k*shear
            neutprime(2)=pirdt
        end if

        !  Massive neutrino equations of motion and contributions to anisotropic stress.
        if (State%CP%Num_Nu_massive > 0) then
            do nu_i=1,State%CP%Nu_mass_eigenstates
                if (.not. EV%EvolveTensorMassiveNu(nu_i)) then
                    rhopi=rhopi+ State%grhormass(nu_i)/a2*pir !- good approx, note no rhonu weighting
                else
                    ind=EV%nu_ix(nu_i)+2

                    pinu= Nu_pi(EV, ayt, a, nu_i)
                    rhopi=rhopi+ State%grhormass(nu_i)/a2*pinu

                    do i=1,State%NuPerturbations%nqmax
                        q=State%NuPerturbations%nu_q(i)
                        aq=a*State%nu_masses(nu_i)/q
                        v=1._dl/sqrt(1._dl+aq*aq)
                        if (EV%lmaxnut>2) then
                            aytprime(ind)=-v*EV%denlkt(2,2)*ayt(ind+1)+8._dl/15._dl*k*shear
                            do l=3,EV%lmaxnut-1
                                ind=ind+1
                                aytprime(ind)=v*(EV%denlkt(1,L)*ayt(ind-1)-EV%denlkt(2,L)*ayt(ind+1))
                            end do
                            ind = ind+1
                            !Truncate moment expansion.
                            aytprime(ind)=k*v*EV%lmaxnut/(EV%lmaxnut-2._dl)*ayt(ind-1)-(EV%lmaxnut+3)*cothxor*ayt(ind)
                        else
                            aytprime(ind)=8._dl/15._dl*k*shear
                        end if
                        ind=ind+1
                    end do
                end if
            end do
        end if
    end if

    !  Get the propagation equation for the shear

    if (State%flat) then
        aytprime(ixt_shear)=-2*adotoa*shear+k*Hchi-rhopi/k
    else
        aytprime(ixt_shear)=-2*adotoa*shear+k*Hchi*(1+2*State%curv/k2)-rhopi/k
    endif

    aytprime(ixt_H)=-k*shear

    end subroutine derivst

    end module GaugeInterface<|MERGE_RESOLUTION|>--- conflicted
+++ resolved
@@ -1,16 +1,5 @@
     ! Equations module for background and ! To avoid circular module issues, some things are not part of module
 
-
-<<<<<<< HEAD
-    subroutine Init_Backgrounds
-    !This is only called once per model, and is a good point to do any extra initialization.
-    !It is called before first call to dtauda, but after
-    !massive neutrinos are initialized
-
-    end subroutine Init_Backgrounds
-
-=======
->>>>>>> a70195e3
     ! Background evolution, return d tau/ d a, where tau is the conformal time
     function dtauda(this,a)
     use results
